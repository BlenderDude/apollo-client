--- conflicted
+++ resolved
@@ -130,7 +130,6 @@
                 - vite
                 - vite-swc
                 # -browser-esm would need a package publish to npm/CDNs
-<<<<<<< HEAD
       - TestPeerDepTypes:
           name: Test external types for << matrix.externalPackage >>
           requires:
@@ -145,7 +144,6 @@
                 - "@types/react@17 @types/react-dom@17"
                 - "@types/react@18 @types/react-dom@18"
                 - "typescript@next"
-=======
   security-scans:
     jobs:
       - secops/gitleaks:
@@ -154,5 +152,4 @@
             - github-orb
             - secops-oidc
           git-base-revision: <<#pipeline.git.base_revision>><<pipeline.git.base_revision>><</pipeline.git.base_revision >>
-          git-revision: << pipeline.git.revision >>
->>>>>>> c8c76a52
+          git-revision: << pipeline.git.revision >>