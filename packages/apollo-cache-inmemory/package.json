{
  "name": "apollo-cache-inmemory",
<<<<<<< HEAD
  "version": "1.4.0-alpha.1",
=======
  "version": "1.3.10",
>>>>>>> d99a19ee
  "description": "Core abstract of Caching layer for Apollo Client",
  "author": "James Baxley <james@meteor.com>",
  "contributors": [
    "James Baxley <james@meteor.com>",
    "Jonas Helfer <jonas@helfer.email>",
    "Sashko Stubailo <sashko@stubailo.com>",
    "James Burgess <jamesmillerburgess@gmail.com>",
    "Bazyli Brzóska <bazyli.brzoska@gmail.com>"
  ],
  "license": "MIT",
  "main": "./lib/bundle.umd.js",
  "module": "./lib/index.js",
  "jsnext:main": "./lib/index.js",
  "typings": "./lib/index.d.ts",
  "sideEffects": [
    "./lib/fixPolyfills.js"
  ],
  "repository": {
    "type": "git",
    "url": "git+https://github.com/apollographql/apollo-client.git"
  },
  "bugs": {
    "url": "https://github.com/apollographql/apollo-client/issues"
  },
  "homepage": "https://github.com/apollographql/apollo-client#readme",
  "scripts": {
    "prepare": "npm run build",
    "coverage": "jest --coverage",
    "test": "jest",
    "lint": "tslint -c \"../../config/tslint.json\" -p tsconfig.json src/*.ts",
    "prebuild": "npm run clean",
    "build": "tsc -p .",
    "postbuild": "npm run bundle",
    "bundle": "../../node_modules/rollup/bin/rollup -c rollup.config.js",
    "watch": "tsc -w -p .",
    "clean": "rm -rf coverage/* && rm -rf lib/*",
    "prepublishOnly": "npm run build",
    "minify": "../../node_modules/uglify-js/bin/uglifyjs -c -m -o ./lib/bundle.min.js -- ./lib/bundle.umd.js",
    "filesize": "npm run minify"
  },
  "dependencies": {
    "apollo-cache": "file:../apollo-cache",
    "apollo-utilities": "file:../apollo-utilities",
    "optimism": "^0.6.6"
  },
  "peerDependencies": {
    "graphql": "0.11.7 || ^0.12.0 || ^0.13.0 || ^14.0.0"
  },
  "jest": {
    "transform": {
      ".(ts|tsx)": "ts-jest"
    },
    "testRegex": "(/__tests__/.*|\\.(test|spec))\\.(ts|tsx|js)$",
    "moduleFileExtensions": [
      "ts",
      "tsx",
      "js",
      "json"
    ],
    "testURL": "http://localhost"
  }
}<|MERGE_RESOLUTION|>--- conflicted
+++ resolved
@@ -1,10 +1,6 @@
 {
   "name": "apollo-cache-inmemory",
-<<<<<<< HEAD
   "version": "1.4.0-alpha.1",
-=======
-  "version": "1.3.10",
->>>>>>> d99a19ee
   "description": "Core abstract of Caching layer for Apollo Client",
   "author": "James Baxley <james@meteor.com>",
   "contributors": [
