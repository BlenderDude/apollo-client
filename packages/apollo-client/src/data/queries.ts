import { DocumentNode, GraphQLError, ExecutionResult } from 'graphql';
import { print } from 'graphql/language/printer';
import { isEqual } from 'apollo-utilities';

import { NetworkStatus } from '../core/networkStatus';

export type QueryStoreValue = {
  document: DocumentNode;
  variables: Object;
  previousVariables?: Object | null;
  networkStatus: NetworkStatus;
  networkError?: Error | null;
  graphQLErrors?: GraphQLError[];
  metadata: any;
};

export class QueryStore {
  private store: { [queryId: string]: QueryStoreValue } = {};

  public getStore(): { [queryId: string]: QueryStoreValue } {
    return this.store;
  }

  public get(queryId: string): QueryStoreValue {
    return this.store[queryId];
  }

  public initQuery(query: {
    queryId: string;
    document: DocumentNode;
    storePreviousVariables: boolean;
    variables: Object;
    isPoll: boolean;
    isRefetch: boolean;
    metadata: any;
    fetchMoreForQueryId: string | undefined;
  }) {
    const previousQuery = this.store[query.queryId];

    if (
      previousQuery &&
      previousQuery.document !== query.document &&
      print(previousQuery.document) !== print(query.document)
    ) {
      // XXX we're throwing an error here to catch bugs where a query gets overwritten by a new one.
      // we should implement a separate action for refetching so that QUERY_INIT may never overwrite
      // an existing query (see also: https://github.com/apollostack/apollo-client/issues/732)
      throw new Error(
        'Internal Error: may not update existing query string in store',
      );
    }

    let isSetVariables = false;

    let previousVariables: Object | null = null;
    if (
      query.storePreviousVariables &&
      previousQuery &&
      previousQuery.networkStatus !== NetworkStatus.loading
      // if the previous query was still loading, we don't want to remember it at all.
    ) {
      if (!isEqual(previousQuery.variables, query.variables)) {
        isSetVariables = true;
        previousVariables = previousQuery.variables;
      }
    }

    // TODO break this out into a separate function
    let networkStatus;
    if (isSetVariables) {
      networkStatus = NetworkStatus.setVariables;
    } else if (query.isPoll) {
      networkStatus = NetworkStatus.poll;
    } else if (query.isRefetch) {
      networkStatus = NetworkStatus.refetch;
      // TODO: can we determine setVariables here if it's a refetch and the variables have changed?
    } else {
      networkStatus = NetworkStatus.loading;
    }

    let graphQLErrors: GraphQLError[] = [];
    if (previousQuery && previousQuery.graphQLErrors) {
      graphQLErrors = previousQuery.graphQLErrors;
    }

    // XXX right now if QUERY_INIT is fired twice, like in a refetch situation, we just overwrite
    // the store. We probably want a refetch action instead, because I suspect that if you refetch
    // before the initial fetch is done, you'll get an error.
    this.store[query.queryId] = {
      document: query.document,
      variables: query.variables,
      previousVariables,
      networkError: null,
      graphQLErrors: graphQLErrors,
      networkStatus,
      metadata: query.metadata,
    };

    // If the action had a `moreForQueryId` property then we need to set the
    // network status on that query as well to `fetchMore`.
    //
    // We have a complement to this if statement in the query result and query
    // error action branch, but importantly *not* in the client result branch.
    // This is because the implementation of `fetchMore` *always* sets
    // `fetchPolicy` to `network-only` so we would never have a client result.
    if (
      typeof query.fetchMoreForQueryId === 'string' &&
      this.store[query.fetchMoreForQueryId]
    ) {
      this.store[query.fetchMoreForQueryId].networkStatus =
        NetworkStatus.fetchMore;
    }
  }

  public markQueryResult(
    queryId: string,
    result: ExecutionResult,
    fetchMoreForQueryId: string | undefined,
  ) {
    if (!this.store[queryId]) return;

    this.store[queryId].networkError = null;
    this.store[queryId].graphQLErrors =
      result.errors && result.errors.length ? result.errors : [];
    this.store[queryId].previousVariables = null;
    this.store[queryId].networkStatus = NetworkStatus.ready;

    // If we have a `fetchMoreForQueryId` then we need to update the network
    // status for that query. See the branch for query initialization for more
    // explanation about this process.
<<<<<<< HEAD
    if (typeof fetchMoreForQueryId === 'string' && !!this.store[fetchMoreForQueryId]) {
=======
    if (
      typeof fetchMoreForQueryId === 'string' &&
      this.store[fetchMoreForQueryId]
    ) {
>>>>>>> b4ff8a4f
      this.store[fetchMoreForQueryId].networkStatus = NetworkStatus.ready;
    }
  }

  public markQueryError(
    queryId: string,
    error: Error,
    fetchMoreForQueryId: string | undefined,
  ) {
    if (!this.store[queryId]) return;

    this.store[queryId].networkError = error;
    this.store[queryId].networkStatus = NetworkStatus.error;

    // If we have a `fetchMoreForQueryId` then we need to update the network
    // status for that query. See the branch for query initialization for more
    // explanation about this process.
    if (typeof fetchMoreForQueryId === 'string' && !!this.store[fetchMoreForQueryId]) {
      this.markQueryResultClient(fetchMoreForQueryId, true);
    }
  }

  public markQueryResultClient(queryId: string, complete: boolean) {
    if (!this.store[queryId]) return;

    this.store[queryId].networkError = null;
    this.store[queryId].previousVariables = null;
    this.store[queryId].networkStatus = complete
      ? NetworkStatus.ready
      : NetworkStatus.loading;
  }

  public stopQuery(queryId: string) {
    delete this.store[queryId];
  }

  public reset(observableQueryIds: string[]) {
    // keep only the queries with query ids that are associated with observables
    this.store = Object.keys(this.store)
      .filter(queryId => {
        return observableQueryIds.indexOf(queryId) > -1;
      })
      .reduce(
        (res, key) => {
          // XXX set loading to true so listeners don't trigger unless they want results with partial data
          res[key] = {
            ...this.store[key],
            networkStatus: NetworkStatus.loading,
          };

          return res;
        },
        {} as { [queryId: string]: QueryStoreValue },
      );
  }
}<|MERGE_RESOLUTION|>--- conflicted
+++ resolved
@@ -128,14 +128,10 @@
     // If we have a `fetchMoreForQueryId` then we need to update the network
     // status for that query. See the branch for query initialization for more
     // explanation about this process.
-<<<<<<< HEAD
-    if (typeof fetchMoreForQueryId === 'string' && !!this.store[fetchMoreForQueryId]) {
-=======
     if (
       typeof fetchMoreForQueryId === 'string' &&
       this.store[fetchMoreForQueryId]
     ) {
->>>>>>> b4ff8a4f
       this.store[fetchMoreForQueryId].networkStatus = NetworkStatus.ready;
     }
   }
@@ -153,7 +149,10 @@
     // If we have a `fetchMoreForQueryId` then we need to update the network
     // status for that query. See the branch for query initialization for more
     // explanation about this process.
-    if (typeof fetchMoreForQueryId === 'string' && !!this.store[fetchMoreForQueryId]) {
+    if (
+      typeof fetchMoreForQueryId === 'string' &&
+      this.store[fetchMoreForQueryId]
+    ) {
       this.markQueryResultClient(fetchMoreForQueryId, true);
     }
   }
