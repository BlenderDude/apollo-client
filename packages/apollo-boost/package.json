{
  "name": "apollo-boost",
<<<<<<< HEAD
  "version": "0.3.0-alpha.12",
=======
  "version": "0.1.27",
>>>>>>> 7ca81322
  "description": "The easiest way to get started with Apollo Client",
  "author": "Peggy Rayzis <peggy@apollographql.com>",
  "contributors": [
    "James Baxley <james@apollographql.com>",
    "Sashko Stubailo <sashko@apollographql.com>",
    "James Burgess <jamesmillerburgess@gmail.com>"
  ],
  "license": "MIT",
  "main": "./lib/index.umd.js",
  "module": "./lib/index.js",
  "jsnext:main": "./lib/index.js",
  "typings": "./lib/index.d.ts",
  "sideEffects": false,
  "repository": {
    "type": "git",
    "url": "git+https://github.com/apollographql/apollo-client.git"
  },
  "bugs": {
    "url": "https://github.com/apollographql/apollo-client/issues"
  },
  "homepage": "https://github.com/apollographql/apollo-client#readme",
  "scripts": {
    "prepare": "npm run lint && npm run build",
    "test": "jest",
    "coverage": "jest --coverage",
    "lint": "tslint -c \"../../config/tslint.json\" -p tsconfig.json src/*.ts",
    "prebuild": "npm run clean",
    "build": "tsc -p .",
    "postbuild": "npm run bundle",
    "watch": "tsc -w -p .",
    "clean": "rm -rf coverage/* && rm -rf lib/*",
    "prepublishOnly": "npm run build",
    "minify": "../../node_modules/uglify-js/bin/uglifyjs -c -m -o ./lib/bundle.min.js -- ./lib/bundle.umd.js",
    "filesize": "npm run minify",
    "bundle": "../../node_modules/rollup/bin/rollup -c rollup.config.js && ../../node_modules/rollup/bin/rollup -c rollup-bundle.config.js"
  },
  "dependencies": {
    "apollo-cache": "file:../apollo-cache",
    "apollo-cache-inmemory": "file:../apollo-cache-inmemory",
    "apollo-client": "file:../apollo-client",
    "apollo-link": "^1.0.6",
    "apollo-link-error": "^1.0.3",
    "apollo-link-http": "^1.3.1",
<<<<<<< HEAD
    "graphql-tag": "^2.4.2"
=======
    "apollo-link-state": "^0.4.0",
    "graphql-tag": "^2.4.2",
    "tslib": "^1.9.3"
>>>>>>> 7ca81322
  },
  "peerDependencies": {
    "graphql": "^0.11.0 || ^0.12.0 || ^0.13.0 || ^14.0.0"
  },
  "jest": {
    "transform": {
      ".(ts|tsx)": "ts-jest"
    },
    "testRegex": "(/__tests__/.*|\\.(test|spec))\\.(ts|tsx|js)$",
    "moduleFileExtensions": [
      "ts",
      "tsx",
      "js",
      "json"
    ],
    "testURL": "http://localhost"
  }
}<|MERGE_RESOLUTION|>--- conflicted
+++ resolved
@@ -1,10 +1,6 @@
 {
   "name": "apollo-boost",
-<<<<<<< HEAD
   "version": "0.3.0-alpha.12",
-=======
-  "version": "0.1.27",
->>>>>>> 7ca81322
   "description": "The easiest way to get started with Apollo Client",
   "author": "Peggy Rayzis <peggy@apollographql.com>",
   "contributors": [
@@ -48,13 +44,8 @@
     "apollo-link": "^1.0.6",
     "apollo-link-error": "^1.0.3",
     "apollo-link-http": "^1.3.1",
-<<<<<<< HEAD
-    "graphql-tag": "^2.4.2"
-=======
-    "apollo-link-state": "^0.4.0",
     "graphql-tag": "^2.4.2",
     "tslib": "^1.9.3"
->>>>>>> 7ca81322
   },
   "peerDependencies": {
     "graphql": "^0.11.0 || ^0.12.0 || ^0.13.0 || ^14.0.0"
