--- conflicted
+++ resolved
@@ -2,15 +2,12 @@
 import { GraphQLError } from "graphql";
 import { TypedDocumentNode } from "@graphql-typed-document-node/core";
 
-<<<<<<< HEAD
 import { 
   ApolloClient,
+  ApolloQueryResult,
   NetworkStatus,
   WatchQueryFetchPolicy
 } from "../../core";
-=======
-import { ApolloClient, ApolloQueryResult, NetworkStatus, WatchQueryFetchPolicy } from "../../core";
->>>>>>> debcd8c5
 import { ObservableQuery } from "../ObservableQuery";
 import { QueryManager } from "../QueryManager";
 
