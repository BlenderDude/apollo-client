--- conflicted
+++ resolved
@@ -16,13 +16,10 @@
   cloneDeep,
   stringifyForDisplay,
   print,
-<<<<<<< HEAD
   getOperationDefinition,
   getDefaultValues,
-=======
   removeDirectivesFromDocument,
   checkDocument,
->>>>>>> d88c7f89
 } from "../../../utilities/index.js";
 
 /** @internal */
