import * as React from 'react';
import { ApolloClient } from '../../core';
<<<<<<< HEAD
import { canUseWeakMap } from '../../utilities';
=======
import { canUseSymbol } from '../../utilities';
>>>>>>> 6aabfc7f
import type { RenderPromises } from '../ssr';

export interface ApolloContextValue {
  client?: ApolloClient<object>;
  renderPromises?: RenderPromises;
}

// To make sure Apollo Client doesn't create more than one React context
// (which can lead to problems like having an Apollo Client instance added
// in one context, then attempting to retrieve it from another different
// context), a single Apollo context is created and tracked in global state.
const contextKey = canUseSymbol
  ? Symbol.for('__APOLLO_CONTEXT__')
  : '__APOLLO_CONTEXT__';

export function getApolloContext(): React.Context<ApolloContextValue> {
  let context = (React.createContext as any)[contextKey] as React.Context<ApolloContextValue>;
  if (!context) {
    Object.defineProperty(React.createContext, contextKey, {
      value: context = React.createContext<ApolloContextValue>({}),
      enumerable: false,
      writable: false,
      configurable: true,
    });
    context.displayName = 'ApolloContext';
  }
  return context;
}

export { getApolloContext as resetApolloContext }<|MERGE_RESOLUTION|>--- conflicted
+++ resolved
@@ -1,10 +1,6 @@
 import * as React from 'react';
 import { ApolloClient } from '../../core';
-<<<<<<< HEAD
-import { canUseWeakMap } from '../../utilities';
-=======
 import { canUseSymbol } from '../../utilities';
->>>>>>> 6aabfc7f
 import type { RenderPromises } from '../ssr';
 
 export interface ApolloContextValue {
