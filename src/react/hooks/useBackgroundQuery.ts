--- conflicted
+++ resolved
@@ -1,8 +1,4 @@
-<<<<<<< HEAD
 import * as React from 'react';
-=======
-import { useState, useMemo, useCallback } from 'react';
->>>>>>> 3a058153
 import type {
   DocumentNode,
   OperationVariables,
@@ -192,56 +188,4 @@
       },
     ];
   }, [queryRef, fetchMore, refetch]);
-<<<<<<< HEAD
-}
-
-export function useReadQuery<TData>(queryRef: QueryReference<TData>) {
-  const [, forceUpdate] = React.useState(0);
-
-  invariant(
-    queryRef.promiseCache,
-    'It appears that `useReadQuery` was used outside of `useBackgroundQuery`. ' +
-      '`useReadQuery` is only supported for use with `useBackgroundQuery`. ' +
-      'Please ensure you are passing the `queryRef` returned from `useBackgroundQuery`.'
-  );
-
-  const skipResult = React.useMemo(() => {
-    const error = toApolloError(queryRef.result);
-
-    return {
-      loading: false,
-      data: queryRef.result.data,
-      networkStatus: error ? NetworkStatus.error : NetworkStatus.ready,
-      error,
-    };
-  }, [queryRef.result]);
-
-  let promise = queryRef.promiseCache.get(queryRef.key);
-
-  if (!promise) {
-    promise = queryRef.promise;
-    queryRef.promiseCache.set(queryRef.key, promise);
-  }
-
-  React.useEffect(() => {
-    return queryRef.listen((promise) => {
-      queryRef.promiseCache!.set(queryRef.key, promise);
-      forceUpdate((prevState) => prevState + 1);
-    });
-  }, [queryRef]);
-
-  const result =
-    queryRef.watchQueryOptions.fetchPolicy === 'standby'
-      ? skipResult
-      : __use(promise);
-
-  return React.useMemo(() => {
-    return {
-      data: result.data,
-      networkStatus: result.networkStatus,
-      error: toApolloError(result),
-    };
-  }, [result]);
-=======
->>>>>>> 3a058153
 }