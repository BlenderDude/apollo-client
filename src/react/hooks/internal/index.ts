--- conflicted
+++ resolved
@@ -1,9 +1,6 @@
 // These hooks are used internally and are not exported publicly by the library
 export { useDeepMemo } from "./useDeepMemo.js";
 export { useIsomorphicLayoutEffect } from "./useIsomorphicLayoutEffect.js";
-<<<<<<< HEAD
 export { useRenderGuard } from "./useRenderGuard.js";
-=======
 export { useLazyRef } from "./useLazyRef.js";
->>>>>>> 9b22974b
 export { __use } from "./__use.js";