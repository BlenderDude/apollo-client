import { DocumentNode } from 'graphql';
import { TypedDocumentNode } from '@graphql-typed-document-node/core';
import { useCallback, useMemo, useState } from 'react';

import {
  LazyQueryHookOptions,
  QueryLazyOptions,
  QueryTuple,
} from '../types/types';
import { useQuery } from './useQuery';
import { OperationVariables } from '../../core';

// The following methods, when called will execute the query, regardless of
// whether the useLazyQuery execute function was called before.
const EAGER_METHODS = [
  'refetch',
  'fetchMore',
  'updateQuery',
  'startPolling',
  'subscribeToMore',
] as const;

export function useLazyQuery<TData = any, TVariables = OperationVariables>(
  query: DocumentNode | TypedDocumentNode<TData, TVariables>,
  options?: LazyQueryHookOptions<TData, TVariables>
): QueryTuple<TData, TVariables> {
  const [execution, setExecution] = useState<{
    called: boolean,
    options?: QueryLazyOptions<TVariables>,
  }>({
    called: false,
  });

  let result = useQuery<TData, TVariables>(query, {
    ...options,
    ...execution.options,
    // We don’t set skip to execution.called, because some useQuery SSR code
    // checks skip for some reason.
    fetchPolicy: execution.called ? options?.fetchPolicy : 'standby',
    skip: undefined,
  });

  if (!execution.called) {
    result = {
      ...result,
      loading: false,
      data: void 0 as unknown as TData,
      error: void 0,
      called: false,
    };
  }

<<<<<<< HEAD
=======
  // We use useMemo here to make sure the eager methods have a stable identity.
  const eagerMethods = useMemo(() => {
    const eagerMethods: Record<string, any> = {};
>>>>>>> 108d6525
    for (const key of EAGER_METHODS) {
      const method = result[key];
      eagerMethods[key] = (...args: any) => {
        setExecution((execution) => ({ ...execution, called: true }));
        return (method as any)(...args);
      };
    }

    return eagerMethods;
  }, []);

  result.error = result.error || void 0;
  Object.assign(result, eagerMethods);

  const execute = useCallback<
    QueryTuple<TData, TVariables>[0]
  >((executeOptions?: QueryLazyOptions<TVariables>) => {
    setExecution({ called: true, options: executeOptions });
    const promise = result.refetch(executeOptions?.variables).then((result1) => {
      const result2 = {
        ...result,
        data: result1.data,
        error: result1.error,
        called: true,
        loading: false,
      };

      Object.assign(result2, eagerMethods);
      return result2;
    });

    // Because the return value of `useLazyQuery` is usually floated, we need
    // to catch the promise to prevent unhandled rejections.
    promise.catch(() => {});

    return promise;
  }, []);

  return [execute, result];
}<|MERGE_RESOLUTION|>--- conflicted
+++ resolved
@@ -50,15 +50,12 @@
     };
   }
 
-<<<<<<< HEAD
-=======
   // We use useMemo here to make sure the eager methods have a stable identity.
   const eagerMethods = useMemo(() => {
     const eagerMethods: Record<string, any> = {};
->>>>>>> 108d6525
     for (const key of EAGER_METHODS) {
       const method = result[key];
-      eagerMethods[key] = (...args: any) => {
+      eagerMethods[key] = (...args: any[]) => {
         setExecution((execution) => ({ ...execution, called: true }));
         return (method as any)(...args);
       };
