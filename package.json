--- conflicted
+++ resolved
@@ -116,23 +116,14 @@
     "recompose": "0.30.0",
     "resolve": "1.20.0",
     "rimraf": "3.0.2",
-<<<<<<< HEAD
     "rollup": "2.50.5",
-=======
-    "rollup": "1.32.1",
->>>>>>> 3d16a481
     "rollup-plugin-terser": "7.0.2",
     "rxjs": "6.6.7",
     "subscriptions-transport-ws": "0.9.19",
     "terser": "5.7.1",
     "ts-jest": "26.5.6",
-<<<<<<< HEAD
-    "ts-node": "10.0.0",
+    "ts-node": "10.1.0",
     "typescript": "4.3.3",
-=======
-    "ts-node": "10.1.0",
-    "typescript": "3.9.10",
->>>>>>> 3d16a481
     "wait-for-observables": "1.0.3"
   },
   "publishConfig": {
