{
  "name": "@apollo/client",
  "version": "3.8.0-alpha.12",
  "description": "A fully-featured caching GraphQL client.",
  "private": true,
  "keywords": [
    "apollo",
    "graphql",
    "react",
    "hooks",
    "client",
    "cache"
  ],
  "author": "packages@apollographql.com",
  "license": "MIT",
  "main": "./dist/main.cjs",
  "module": "./dist/index.js",
  "types": "./dist/index.d.ts",
  "sideEffects": false,
  "react-native": {
    "./dist/cache/inmemory/fixPolyfills.js": "./dist/cache/inmemory/fixPolyfills.native.js",
    "react-dom/server": false
  },
  "repository": {
    "type": "git",
    "url": "git+https://github.com/apollographql/apollo-client.git"
  },
  "bugs": {
    "url": "https://github.com/apollographql/apollo-client/issues"
  },
  "homepage": "https://www.apollographql.com/docs/react/",
  "scripts": {
    "prebuild": "npm run clean",
    "build": "tsc",
    "postbuild": "npm run update-version && npm run invariants && npm run sourcemaps && npm run rollup && npm run prepdist && npm run postprocess-dist && npm run verify-version",
    "postinstall": "patch-package",
    "update-version": "node config/version.js update",
    "verify-version": "node config/version.js verify",
    "invariants": "ts-node-script config/processInvariants.ts",
    "sourcemaps": "ts-node-script config/rewriteSourceMaps.ts",
    "rollup": "rollup -c ./config/rollup.config.js",
    "prepdist": "node ./config/prepareDist.js",
    "prepdist:changesets": "ts-node-script config/prepareChangesetsRelease.ts",
    "postprocess-dist": "ts-node-script config/postprocessDist.ts",
    "clean": "rimraf dist coverage lib temp",
    "ci:precheck": "node config/precheck.js",
    "lint": "eslint '**/__tests__/**/*.[jt]sx'",
    "test": "jest --config ./config/jest.config.js",
    "test:debug": "node --inspect-brk node_modules/.bin/jest --config ./config/jest.config.js --runInBand --testTimeout 99999 --logHeapUsage",
    "test:ci": "TEST_ENV=ci npm run test:coverage -- --logHeapUsage && npm run test:memory",
    "test:watch": "jest --config ./config/jest.config.js --watch",
    "test:memory": "npm i && npm run build && cd scripts/memory && npm i && npm test",
    "test:coverage": "npm run coverage -- --ci --runInBand --reporters=default --reporters=jest-junit",
    "coverage": "node --no-compilation-cache --expose-gc --max_old_space_size=4096 node_modules/.bin/jest --config ./config/jest.config.js --logHeapUsage --coverage --watchAll=false",
    "bundlesize": "npm run build && ts-node-script ./config/bundlesize.ts",
    "predeploy": "npm run build",
    "deploy": "cd dist && npm publish --tag next",
    "typedoc": "typedoc src/index.ts --json docs/public/docs.json",
    "changeset-publish": "npm run build && npm run prepdist:changesets && cd dist && changeset publish",
    "changeset-check": "changeset status --verbose --since=origin/main",
    "changeset-version": "changeset version && npm i"
  },
  "engines": {
    "npm": "^7.20.3 || ^8.0.0 || ^9.0.0"
  },
  "peerDependencies": {
    "graphql": "^14.0.0 || ^15.0.0 || ^16.0.0",
    "graphql-ws": "^5.5.5",
    "react": "^16.8.0 || ^17.0.0 || ^18.0.0",
    "react-dom": "^16.8.0 || ^17.0.0 || ^18.0.0",
    "subscriptions-transport-ws": "^0.9.0 || ^0.11.0"
  },
  "peerDependenciesMeta": {
    "graphql-ws": {
      "optional": true
    },
    "react": {
      "optional": true
    },
    "react-dom": {
      "optional": true
    },
    "subscriptions-transport-ws": {
      "optional": true
    }
  },
  "dependencies": {
    "@graphql-typed-document-node/core": "^3.1.1",
    "@wry/context": "^0.7.0",
    "@wry/equality": "^0.5.0",
    "@wry/trie": "^0.3.0",
    "graphql-tag": "^2.12.6",
    "hoist-non-react-statics": "^3.3.2",
    "optimism": "^0.17.0",
    "prop-types": "^15.7.2",
    "response-iterator": "^0.2.6",
    "symbol-observable": "^4.0.0",
    "ts-invariant": "^0.10.3",
    "tslib": "^2.3.0",
    "zen-observable-ts": "^1.2.5"
  },
  "devDependencies": {
    "@babel/parser": "7.21.5",
    "@changesets/changelog-github": "0.4.8",
    "@changesets/cli": "2.26.1",
    "@graphql-tools/schema": "9.0.19",
    "@rollup/plugin-node-resolve": "11.2.1",
    "@testing-library/jest-dom": "5.16.5",
    "@testing-library/react": "14.0.0",
    "@testing-library/react-12": "npm:@testing-library/react@^12",
    "@testing-library/user-event": "14.4.3",
    "@types/bytes": "3.1.1",
    "@types/fetch-mock": "7.3.5",
    "@types/glob": "8.1.0",
    "@types/hoist-non-react-statics": "3.3.1",
    "@types/jest": "29.5.1",
    "@types/lodash": "4.14.194",
    "@types/node": "18.16.3",
    "@types/node-fetch": "2.6.3",
    "@types/react": "18.2.0",
    "@types/react-dom": "18.2.1",
    "@types/use-sync-external-store": "0.0.3",
    "@typescript-eslint/eslint-plugin": "5.59.1",
    "@typescript-eslint/parser": "5.59.1",
    "acorn": "8.8.2",
    "blob-polyfill": "7.0.20220408",
    "bytes": "3.1.2",
    "cross-fetch": "3.1.5",
    "eslint": "8.39.0",
    "eslint-plugin-testing-library": "5.10.3",
    "fetch-mock": "9.11.0",
    "glob": "8.1.0",
    "graphql": "16.6.0",
    "graphql-ws": "5.12.1",
    "jest": "29.5.0",
    "jest-environment-jsdom": "29.5.0",
    "jest-junit": "16.0.0",
    "lodash": "4.17.21",
<<<<<<< HEAD
    "patch-package": "6.5.1",
    "prettier": "2.7.1",
=======
    "patch-package": "7.0.0",
>>>>>>> b1aad3fa
    "react": "18.2.0",
    "react-17": "npm:react@^17",
    "react-dom": "18.2.0",
    "react-dom-17": "npm:react-dom@^17",
    "react-error-boundary": "3.1.4",
    "recast": "0.22.0",
    "resolve": "1.22.3",
    "rimraf": "5.0.0",
    "rollup": "2.79.1",
    "rollup-plugin-terser": "7.0.2",
    "rxjs": "7.8.1",
    "subscriptions-transport-ws": "0.11.0",
    "terser": "5.17.1",
    "ts-jest": "29.1.0",
    "ts-node": "10.9.1",
    "typedoc": "0.22.18",
    "typescript": "5.0.4",
    "wait-for-observables": "1.0.3",
    "web-streams-polyfill": "3.2.1",
    "whatwg-fetch": "3.6.2"
  },
  "publishConfig": {
    "access": "public"
  },
  "prettier": {
    "bracketSpacing": true,
    "printWidth": 80,
    "semi": true,
    "singleQuote": true,
    "tabWidth": 2,
    "trailingComma": "es5"
  }
}<|MERGE_RESOLUTION|>--- conflicted
+++ resolved
@@ -136,12 +136,8 @@
     "jest-environment-jsdom": "29.5.0",
     "jest-junit": "16.0.0",
     "lodash": "4.17.21",
-<<<<<<< HEAD
-    "patch-package": "6.5.1",
+    "patch-package": "7.0.0",
     "prettier": "2.7.1",
-=======
-    "patch-package": "7.0.0",
->>>>>>> b1aad3fa
     "react": "18.2.0",
     "react-17": "npm:react@^17",
     "react-dom": "18.2.0",
