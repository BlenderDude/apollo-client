<<<<<<< HEAD
## Apollo Client 3.7.0 (not yet released)

TODO
=======
## Apollo Client 3.6.3 (unreleased)

### Bug Fixes

- Simplify `useQuery(query, { defaultOptions })` default options processing in order to fix bug where `skip: true` queries failed to execute upon switching to `skip: false`. <br/>
  [@benjamn](https://github.com/benjamn) in [#9665](https://github.com/apollographql/apollo-client/pull/9665)

- Add tests of skipping/unskipping and `useLazyQuery` with `defaultOptions`, and fix a bug causing duplicate requests. <br/>
  [@benjamn](https://github.com/benjamn) in [#9666](https://github.com/apollographql/apollo-client/pull/9666)
>>>>>>> 9bcbdae7

## Apollo Client 3.6.2 (2022-05-02)

### Bug Fixes

- Pass `getServerSnapshot` function to `useSyncExternalStore` in addition to `getSnapshot`, though the two functions behave identically. This change should fix/unbreak React 18 server rendering. <br/>
  [@hungphongbk](https://github.com/hungphongbk) in [#9652](https://github.com/apollographql/apollo-client/pull/9652)

### Improvements

- Consider `networkError.result.errors` in addition to `result.errors` in `PersistedQueryLink`. <br/>
  [@redaid113](https://github.com/redaid113) and [@benjamn](https://github.com/benjamn) in [#9410](https://github.com/apollographql/apollo-client/pull/9410)

## Apollo Client 3.6.1 (2022-04-28)

### Bug Fixes

- Remove recently-added, internal `fetchBlockingPromise` option from the `WatchQueryOptions` interface, due to regressions. <br/>
  [@benjamn](https://github.com/benjamn) in [#9504](https://github.com/apollographql/apollo-client/pull/9504)

## Apollo Client 3.6.0 (2022-04-26)

### Potentially disruptive changes

- Calling `fetchMore` for queries using the `cache-and-network` or `network-only` fetch policies will no longer trigger additional network requests when cache results are complete. Instead, those complete cache results will be delivered as if using the `cache-first` fetch policy. <br/>
  [@benjamn](https://github.com/benjamn) in [#9504](https://github.com/apollographql/apollo-client/pull/9504)

- Reimplement `useQuery` and `useLazyQuery` to use the [proposed `useSyncExternalStore` API](https://github.com/reactwg/react-18/discussions/86) from React 18. <br/>
  [@brainkim](https://github.com/brainkim) and [@benjamn](https://github.com/benjamn) in [#8785](https://github.com/apollographql/apollo-client/pull/8785) and [#9596](https://github.com/apollographql/apollo-client/pull/9596)

- Fixed bug where the `useLazyQuery` execution function would always use the `refetch` method of `ObservableQuery`, instead of properly reapplying the current `fetchPolicy` using the `reobserve` method. <br/>
  [@benjamn](https://github.com/benjamn) in [#9564](https://github.com/apollographql/apollo-client/pull/9564)

  > Since this `reobserve` method is useful and used internally, we have now exposed it as `use[Lazy]Query(...).reobserve` (which optionally takes a `Partial<WatchQueryOptions>` of new options), to supplement the existing `refetch` method. Note that `reobserve` permanently updates the `variables` and other options of the `ObservableQuery`, unlike `refetch({ ...variables })`, which does not save those `variables`.

- The internal use of `options.fetchBlockingPromise` by `useQuery` and `useLazyQuery` may slightly delay the delivery of network results, compared to previous versions of Apollo Client. Since network results are already delivered asynchronously, these timing differences should not be disruptive in most cases. Nevertheless, please open an issue if the timing differences are a problem for you (and you have no easy workaround). <br/>
  [@benjamn](https://github.com/benjamn) in [#9599](https://github.com/apollographql/apollo-client/pull/9599)

### React 18

In both its `peerDependencies` and its internal implementation, Apollo Client v3.6 should no longer prevent you from updating to React 18 in your applications.

Internally, we have refactored `useQuery` and `useLazyQuery` to be implemented in terms of React's new (shimmable) `useSyncExternalStore` hook, demonstrating Apollo Client can serve as an external store with a referentially stable, synchronous API, as needed by React.

As part of this refactoring, we also improved the behavior of `useQuery` and `useLazyQuery` when used in `<React.StrictMode>`, which [double-renders components in development](https://github.com/reactwg/react-18/discussions/96). While this double-rendering always results in calling `useQuery` twice, forcing Apollo Client to create and then discard an unnecessary `ObservableQuery` object, we now have multiple defenses in place against executing any network queries for the unused `ObservableQuery` objects.

In upcoming v3.6.x and v3.7 (beta) releases, we will be completely overhauling our server-side rendering utilities (`getDataFromTree` et al.), and introducing suspenseful versions of our hooks, to take full advantage of the new patterns React 18+ enables for data management libraries like Apollo Client.

### Improvements

- Allow `BatchLink` to cancel queued and in-flight operations. <br/>
  [@PowerKiKi](https://github.com/PowerKiKi) and [@benjamn](https://github.com/benjamn) in [#9248](https://github.com/apollographql/apollo-client/pull/9248)

- Add `GraphQLWsLink` in `@apollo/client/link/subscriptions`. This link is similar to the existing `WebSocketLink` in `@apollo/client/link/ws`, but uses the newer [`graphql-ws`](https://www.npmjs.com/package/graphql-ws) package and protocol instead of the older `subscriptions-transport-ws` implementation. This functionality was technically first released in `@apollo/client@3.5.10`, but semantically belongs in the 3.6.0 minor version.
  [@glasser](https://github.com/glasser) in [#9369](https://github.com/apollographql/apollo-client/pull/9369)

- Allow passing `defaultOptions` to `useQuery` to avoid clobbering/resetting existing options when `useQuery` is called repeatedly. <br/>
  [@benjamn](https://github.com/benjamn) in [#9563](https://github.com/apollographql/apollo-client/pull/9563), superseding [#9223](https://github.com/apollographql/apollo-client/pull/9223)

- Provide additional context to `nextFetchPolicy` functions to assist with `fetchPolicy` transitions. More details can be found in the [`nextFetchPolicy` documentation](https://www.apollographql.com/docs/react/data/queries/#nextfetchpolicy). <br/>
  [@benjamn](https://github.com/benjamn) in [#9222](https://github.com/apollographql/apollo-client/pull/9222)

- Remove nagging deprecation warning about passing an `options.updateQuery` function to `fetchMore`. <br/>
  [@benjamn](https://github.com/benjamn) in [#9504](https://github.com/apollographql/apollo-client/pull/9504)

- Let `addTypenameToDocument` take any `ASTNode` (including `DocumentNode`, as before). <br/>
  [@benjamn](https://github.com/benjamn) in [#9595](https://github.com/apollographql/apollo-client/pull/9595)

- Set `useMutation` internal `isMounted` variable to `true` again when component remounted. <br/>
  [@devpeerapong](https://github.com/devpeerapong) in [#9561](https://github.com/apollographql/apollo-client/pull/9561)

## Apollo Client 3.5.10 (2022-02-24)

### Improvements

- Add `GraphQLWsLink` in `@apollo/client/link/subscriptions`. This link is similar to the existing `WebSocketLink` in `@apollo/client/link/ws`, but uses the newer [`graphql-ws`](https://www.npmjs.com/package/graphql-ws) package and protocol instead of the older `subscriptions-transport-ws` implementation. <br/>
  [@glasser](https://github.com/glasser) in [#9369](https://github.com/apollographql/apollo-client/pull/9369)

  > Note from [@benjamn](https://github.com/benjamn): since `GraphQLWsLink` is new functionality, we would normally wait for the next minor version (v3.6), but we were asked to expedite this release. These changes are strictly additive/opt-in/backwards-compatible, so shipping them in a patch release (3.5.10) seems safe, if unusual.

## Apollo Client 3.5.9 (2022-02-15)

### Improvements

- Interpret `keyFields: [...]` and `keyArgs: [...]` configurations in `InMemoryCache` type/field policies as `ReadonlyArray`s, since they are never mutated internally. <br/>
  [@julienfouilhe](https://github.com/julienfouilhe) in [#9339](https://github.com/apollographql/apollo-client/pull/9339)

- Avoid declaring a global type for the `__DEV__` constant, to avoid conflict with other such global declarations. <br/>
  [@benjamn](https://github.com/benjamn) in [#9386](https://github.com/apollographql/apollo-client/pull/9386)

### Bug Fixes

- Fix `useSubscription` executing `skip`ped subscription when input changes. <br/>
  [@levrik](https://github.com/levrik) in [#9299](https://github.com/apollographql/apollo-client/pull/9299)

- Fix partial data appearing in `useQuery().data` when `notifyOnNetworkStatusChange: true`. <br/>
  [@brainkim](https://github.com/brainkim) in [#9367](https://github.com/apollographql/apollo-client/pull/9367)

- Prevent `Promise`s returned by `useLazyQuery` execute functions from causing unhandled `Promise` rejection errors if uncaught. <br/>
  [@brainkim](https://github.com/brainkim) in [#9380](https://github.com/apollographql/apollo-client/pull/9380)

## Apollo Client 3.5.8 (2022-01-24)

### Bug Fixes

- Fix the type of the `called` property returned by `useQuery()` and `useLazyQuery()`. <br/>
  [@sztadii](https://github.com/sztadii) in [#9304](https://github.com/apollographql/apollo-client/pull/9304)

###  Bug Fixes (by [@brainkim](https://github.com/brainkim) in [#9328](https://github.com/apollographql/apollo-client/pull/9328))

- Fix `refetch()` not being called when `skip` is true.
- Fix the promise returned from the `useLazyQuery()` execution function having stale variables.
- Fix the promise returned from the `useLazyQuery()` execution function not rejecting when a query errors.

## Apollo Client 3.5.7 (2022-01-10)

### Bug Fixes

- Fix regression that prevented calling `onError` or `onCompleted` in some cases when using `useQuery`. <br/>
  [@mmahalwy](https://github.com/mmahalwy) in [#9226](https://github.com/apollographql/apollo-client/pull/9226)

- Make `useQuery` respect `defaultOptions.watchQuery.fetchPolicy`. <br/>
  [@yasharzolmajdi](https://github.com/yasharzolmajdi) in [#9210](https://github.com/apollographql/apollo-client/pull/9210)

## Apollo Client 3.5.6 (2021-12-07)

### Bug Fixes (by [@brainkim](https://github.com/brainkim) in [#9144](https://github.com/apollographql/apollo-client/pull/9144))

- Restores old behavior where the callback passed to `useMutation()` is constant.
- Fix `useMutation()` callbacks having stale closures.
- Fix `useQuery()` variables being out of date.

## Apollo Client 3.5.5 (2021-11-23)

### Bug Fixes

- Remove `printer: Printer` positional parameter from publicly-exported `selectHttpOptionsAndBody` function, whose addition in [#8699](https://github.com/apollographql/apollo-client/pull/8699) was a breaking change (starting in Apollo Client 3.5.0) for direct consumers of `selectHttpOptionsAndBody`. <br/>
  [@benjamn](https://github.com/benjamn) in [#9103](https://github.com/apollographql/apollo-client/pull/9103)

## Apollo Client 3.5.4 (2021-11-19)

### Notices

- [Relevant if you use Apollo Client with React Native] Since Apollo Client v3.5.0, CommonJS bundles provided by `@apollo/client` use a `.cjs` file extension rather than `.cjs.js`, so Node.js won't interpret them as ECMAScript modules. While this change should be an implementation detail, it may cause problems for the [Metro bundler](https://facebook.github.io/metro/) used by React Native, whose [`resolver.sourceExts`](https://facebook.github.io/metro/docs/configuration#sourceexts) configuration does not include the `cjs` extension by default.

  As a workaround until [this issue](https://github.com/facebook/metro/issues/535) is resolved, you can configure Metro to understand the `.cjs` file extension by creating a `metro.config.js` file in the root of your React Native project:
  ```js
  const { getDefaultConfig } = require("metro-config");
  const { resolver: defaultResolver } = getDefaultConfig.getDefaultValues();
  exports.resolver = {
    ...defaultResolver,
    sourceExts: [
      ...defaultResolver.sourceExts,
      "cjs",
    ],
  };
  ```

### Improvements

- Restore the ability to pass `onError()` and `onCompleted()` to the mutation execution function. <br/> [@brainkim](https://github.com/brainkim) in [#9076](https://github.com/apollographql/apollo-client/pull/9076)

- Work around webpack 5 errors of the form
  ```
  The request 'ts-invariant/process' failed to resolve only because it was resolved as fully specified
  ```
  by ensuring `import ... from 'ts-invariant/process'` is internally written to `import ... from 'ts-invariant/process/index.js'`. <br/>
  [@benjamn](https://github.com/benjamn) in [#9083](https://github.com/apollographql/apollo-client/pull/9083)

## Apollo Client 3.5.3 (2021-11-17)

- Avoid rewriting non-relative imported module specifiers in `config/rewriteModuleIds.ts` script, thereby allowing bundlers to resolve those imports as they see fit. <br/>
  [@benjamn](https://github.com/benjamn) in [#9073](https://github.com/apollographql/apollo-client/pull/9073)

- Ensure only current file is matched when running VSCode debugger. <br/>
  [@eps1lon](https://github.com/eps1lon) in [#9050](https://github.com/apollographql/apollo-client/pull/9050)

## Apollo Client 3.5.2 (2021-11-10)

- Fix `useMutation` execute function returning non-identical execution functions when passing similar options. <br/>
  [@brainkim](https://github.com/brainkim) in [#9037](https://github.com/apollographql/apollo-client/pull/9037)

## Apollo Client 3.5.1 (2021-11-09)

- Remove npm from dependencies, and avoid referencing graphql-js enum value. <br/>
  [@brainkim](https://github.com/brainkim) in [#9030](https://github.com/apollographql/apollo-client/pull/9030)

## Apollo Client 3.5.0 (2021-11-08)

### Improvements

- Add `updateQuery` and `updateFragment` methods to `ApolloCache`, simplifying common `readQuery`/`writeQuery` cache update patterns. <br/>
  [@wassim-k](https://github.com/wassim-k) in [#8382](https://github.com/apollographql/apollo-client/pull/8382)

- Field directives and their arguments can now be included along with field argument names when using [field policy `keyArgs: [...]` notation](https://www.apollographql.com/docs/react/pagination/key-args/). For example, if you have a `Query.feed` field that takes an argument called `type` and uses a `@connection(key:...)` directive to keep `feed` data from different queries separate within the cache, you might configure both using the following `InMemoryCache` field policy:
  ```ts
  new InMemoryCache({
    typePolicies: {
      Query: {
        fields: {
          feed: {
            keyArgs: ["type", "@connection", ["key"]],
          },
        },
      },
    },
  })
  ```
  [@benjamn](https://github.com/benjamn) in [#8678](https://github.com/apollographql/apollo-client/pull/8678)

- Report single `MissingFieldError` instead of a potentially very large `MissingFieldError[]` array for incomplete cache reads, improving performance and memory usage. <br/>
  [@benjamn](https://github.com/benjamn) in [#8734](https://github.com/apollographql/apollo-client/pull/8734)

- When writing results into `InMemoryCache`, each written object is now identified using `policies.identify` _after_ traversing the fields of the object (rather than before), simplifying identification and reducing duplicate work. If you have custom `keyFields` functions, they still receive the raw result object as their first parameter, but the `KeyFieldsContext` parameter now provides `context.storeObject` (the `StoreObject` just processed by `processSelectionSet`) and `context.readField` (a helper function for reading fields from `context.storeObject` and any `Reference`s it might contain, similar to `readField` for `read`, `merge`, and `cache.modify` functions). <br/>
  [@benjamn](https://github.com/benjamn) in [#8996](https://github.com/apollographql/apollo-client/pull/8996)

- Ensure `cache.identify` never throws when primary key fields are missing, and include the source object in the error message when `keyFields` processing fails. <br/>
  [@benjamn](https://github.com/benjamn) in [#8679](https://github.com/apollographql/apollo-client/pull/8679)

- The `HttpLink` constructor now accepts an optional `print` function that can be used to customize how GraphQL `DocumentNode` objects are transformed back into strings before they are sent over the network. <br/>
  [@sarahgp](https://github.com/sarahgp) in [#8699](https://github.com/apollographql/apollo-client/pull/8699)

- Make `@apollo/client/testing` a fully-fledged, independent entry point, instead of re-exporting `@apollo/client/utilities/testing` (which was never an entry point and no longer exists). <br/>
  [@benjamn](https://github.com/benjamn) in [#8769](https://github.com/apollographql/apollo-client/pull/8769)

- A new nested entry point called `@apollo/client/testing/core` has been created. Importing from this entry point instead of `@apollo/client/testing` excludes any React-related dependencies. <br/>
  [@wassim-k](https://github.com/wassim-k) in [#8687](https://github.com/apollographql/apollo-client/pull/8687)

- Make `cache.batch` return the result of calling the `options.update` function. <br/>
  [@benjamn](https://github.com/benjamn) in [#8696](https://github.com/apollographql/apollo-client/pull/8696)

- The `NetworkError` and `ErrorResponse` types have been changed to align more closely. <br/>
  [@korywka](https://github.com/korywka) in [#8424](https://github.com/apollographql/apollo-client/pull/8424)

- Include `graphql@16` in peer deps. <br/>
  [@brainkim](https://github.com/brainkim) in [#8997](https://github.com/apollographql/apollo-client/pull/8997)

- Update `zen-observable-ts` to eliminate transitive dependency on `@types/zen-observable`. <br/>
  [@benjamn](https://github.com/benjamn) in [#8695](https://github.com/apollographql/apollo-client/pull/8695)

### React Refactoring

#### Improvements (due to [@brainkim](https://github.com/brainkim) in [#8875](https://github.com/apollographql/apollo-client/pull/8875)):
- The `useLazyQuery` function now returns a promise with the result.
- The `useMutation` result now exposes a method which can be reset.

#### Bug Fixes (due to [@brainkim](https://github.com/brainkim) in [#8596](https://github.com/apollographql/apollo-client/pull/8596)):

- The `useQuery` and `useLazyQuery` hooks will now have `ObservableQuery` methods defined consistently.
- Calling `useLazyQuery` methods like `startPolling` will start the query.
- Calling the `useLazyQuery` execution function will now behave more like `refetch`. `previousData` will be preserved.
- `standby` fetchPolicies will now act like `skip: true` more consistently.
- Calling `refetch` on a skipped query will have no effect (issue [#8270](https://github.com/apollographql/apollo-client/issues/8270)).
- Prevent `onError` and `onCompleted` functions from firing continuously, and improving their polling behavior.

## Apollo Client 3.4.17 (2021-11-08)

### Improvements

- Allow `TOptions extends FieldFunctionOptions` to be passed as final (optional) type parameter of `FieldPolicy` type. <br/>
  [@VictorGaiva](https://github.com/VictorGaiva) in [#9000](https://github.com/apollographql/apollo-client/pull/9000)

## Apollo Client 3.4.16

### Improvements

- Prevent webpack from misresolving the `graphql` package as the local `@apollo/client/utilities/globals/graphql.js` module when `module.exports.resolve.preferRelative` is enabled in `webpack.config.js`.

  > Note: if you encounter strange module resolution errors like `export 'isType' (imported as 'isType') was not found in 'graphql' (possible exports: removeTemporaryGlobals)` please try removing `preferRelative: true` from your `webpack.config.js` file, or find a way to disable that resolution behavior for packages within `node_modules`.

  [@benjamn](https://github.com/benjamn) in [#8862](https://github.com/apollographql/apollo-client/pull/8862)

- Avoid importing `isType` from the `graphql` package internally, to prevent bundlers from including as much as 3.4kB of unnecessary code. <br/>
  [@benjamn](https://github.com/benjamn) in [#8891](https://github.com/apollographql/apollo-client/pull/8891)

- Make `client.resetStore` and `client.clearStore` pass appropriate `discardWatches` option to `cache.reset`. <br/>
  [@benjamn](https://github.com/benjamn) in [#8873](https://github.com/apollographql/apollo-client/pull/8873)

## Apollo Client 3.4.15

### Bug Fixes

- Require calling `cache.reset({ discardWatches: true })` to make `cache.reset` discard `cache.watches`, restoring behavior broken in v3.4.14 by [#8826](https://github.com/apollographql/apollo-client/pull/8826). <br/>
  [@benjamn](https://github.com/benjamn) in [#8852](https://github.com/apollographql/apollo-client/pull/8852)

## Apollo Client 3.4.14

### Bug Fixes

- Disable `InMemoryCache` [result object canonization](https://github.com/apollographql/apollo-client/pull/7439) by default, to prevent unexpected memory growth and/or reuse of object references, with multiple ways to reenable it (per-cache, per-query, or a mixture of both). <br/>
  [@benjamn](https://github.com/benjamn) in [#8822](https://github.com/apollographql/apollo-client/pull/8822)

- Clear `InMemoryCache` `watches` set when `cache.reset()` called. <br/>
  [@benjamn](https://github.com/benjamn) in [#8826](https://github.com/apollographql/apollo-client/pull/8826)

- Stop excluding observerless queries from `refetchQueries: [...]` selection. <br/>
  [@benjamn](https://github.com/benjamn) in [#8825](https://github.com/apollographql/apollo-client/pull/8825)

- Prevent optimistic cache evictions from evicting non-optimistic data. <br/>
  [@benjamn](https://github.com/benjamn) in [#8829](https://github.com/apollographql/apollo-client/pull/8829)

- Ensure `cache.broadcastWatch` passes all relevant `WatchOptions` to `cache.diff` as `DiffOptions`. <br/>
  [@benjamn](https://github.com/benjamn) in [#8832](https://github.com/apollographql/apollo-client/pull/8832)

## Apollo Client 3.4.13

### Bug Fixes

- Fix `componentDidUpate` typo in `withSubscription` higher-order component. <br/>
  [@YarBez](https://github.com/YarBez) in [#7506](https://github.com/apollographql/apollo-client/pull/7506)

- Fix internal `canUseSymbol` import within `@apollo/client/utilities` to avoid breaking bundlers/builds. <br/>
  [@benjamn](https://github.com/benjamn) in [#8817](https://github.com/apollographql/apollo-client/pull/8817)

- Tolerate unfreezable objects like `Uint8Array` and `Buffer` in `maybeDeepFreeze`. <br/>
  [@geekuillaume](https://github.com/geekuillaume) and [@benjamn](https://github.com/benjamn) in [#8813](https://github.com/apollographql/apollo-client/pull/8813)

## Apollo Client 3.4.12

### Bug Fixes

- Improve handling of falsy `existing` and/or `incoming` parameters in `relayStylePagination` field policy helper function. <br/>
  [@bubba](https://github.com/bubba) and [@benjamn](https://github.com/benjamn) in [#8733](https://github.com/apollographql/apollo-client/pull/8733)

- Associate Apollo context with `React.createContext` (instead of using a local `WeakMap`) again, so multiple copies of `@apollo/client` (uncommon) can share the same context. <br/>
  [@benjamn](https://github.com/benjamn) in [#8798](https://github.com/apollographql/apollo-client/pull/8798)

## Apollo Client 3.4.11

### Bug Fixes

- Fix [Vite](https://vitejs.dev) tree-shaking by calling the `checkDEV()` function (at least once) in the module that exports it, `@apollo/client/utilities/globals/index.ts`. <br/>
  [@benjamn](https://github.com/benjamn) in [#8767](https://github.com/apollographql/apollo-client/pull/8767)

### Improvements

- Export `PersistedQueryLink` namespace from `@apollo/client/link/persisted-queries`. <br/>
  [@vedrani](https://github.com/vedrani) in [#8761](https://github.com/apollographql/apollo-client/pull/8761)

### Documentation

- Upgrade docs theme for new Algolia-powered search experience. <br/>
  [@trevorblades](https://github.com/trevorblades) in [#8768](https://github.com/apollographql/apollo-client/pull/8768)

## Apollo Client 3.4.10

### Improvements

- Warn when calling `refetch({ variables })` instead of `refetch(variables)`, except for queries that declare a variable named `$variables` (uncommon). <br/>
  [@benjamn](https://github.com/benjamn) in [#8702](https://github.com/apollographql/apollo-client/pull/8702)

### Bug Fixes

- Fix `ObservableQuery.getCurrentResult()` returning cached `data` with certain fetch policies. <br/>
  [@brainkim](https://github.com/brainkim) in [#8718](https://github.com/apollographql/apollo-client/pull/8718)

- Prevent `ssrMode`/`ssrForceFetchDelay` from causing queries to hang. <br/>
  [@brainkim](https://github.com/brainkim) in [#8709](https://github.com/apollographql/apollo-client/pull/8709)

- Import `@apollo/client/utilities/globals` internally wherever `__DEV__` is used, not just in `@apollo/client/**/index.js` entry points. <br/>
  [@benjamn](https://github.com/benjamn) in [#8720](https://github.com/apollographql/apollo-client/pull/8720)

## Apollo Client 3.4.9

### Bug Fixes

- Fix unhandled `Promise` rejection warnings/errors whose message is `Observable cancelled prematurely`. <br/>
  [@benjamn](https://github.com/benjamn) in [#8676](https://github.com/apollographql/apollo-client/pull/8676)

- Enforce that `__DEV__` is polyfilled by every `@apollo/client/*` entry point that uses it. This build step considers not only explicit `__DEV__` usage but also `__DEV__` references injected near `invariant(...)` and `new InvariantError(...)` expressions. <br/>
  [@benjamn](https://github.com/benjamn) in [#8689](https://github.com/apollographql/apollo-client/pull/8689)

## Apollo Client 3.4.8

### Bug Fixes

- Fix error thrown by nested `keyFields: ["a", ["b", "c"], "d"]` type policies when writing results into the cache where any of the key fields (`.a`, `.a.b`, `.a.c`, or `.d`) have been renamed by query field alias syntax. <br/>
  [@benjamn](https://github.com/benjamn) in [#8643](https://github.com/apollographql/apollo-client/pull/8643)

- Fix regression from PR [#8422](https://github.com/apollographql/apollo-client/pull/8422) (first released in `@apollo/client@3.4.0-rc.15`) that caused `result.data` to be set to undefined in some cases after `ObservableQuery#getCurrentResult` reads an incomplete result from the cache. <br/>
  [@benjamn](https://github.com/benjamn) in [#8642](https://github.com/apollographql/apollo-client/pull/8642)

## Apollo Client 3.4.7

### Bug Fixes

- Fix accidental reuse of recycled `MergeTree` objects in `StoreWriter` class used by `InMemoryCache`. <br/>
  [@benjamn](https://github.com/benjamn) in [#8618](https://github.com/apollographql/apollo-client/pull/8618)

## Apollo Client 3.4.6

### Improvements

- Reevaluate `window.fetch` each time `HttpLink` uses it, if not configured using `options.fetch`. This change enables a variety of strategies for instrumenting `window.fetch`, without requiring those strategies to run before `@apollo/client/link/http` is first imported. <br/>
  [@benjamn](https://github.com/benjamn) in [#8603](https://github.com/apollographql/apollo-client/pull/8603)

- Clarify mutation `fetchPolicy` options (`"network-only"` or `"no-cache"`) using [`MutationFetchPolicy`](https://github.com/apollographql/apollo-client/blob/fa52875341ab33f3e8192ded90af5e2c208e0f75/src/core/watchQueryOptions.ts#L33-L37) union type. <br/>
  [@benjamn](https://github.com/benjamn) in [#8602](https://github.com/apollographql/apollo-client/pull/8602)

### Bug Fixes

- Restore full `@apollo/client/apollo-client.cjs.js` CommonJS bundle for older bundlers.

  > Note that Node.js and CommonJS bundlers typically use the bundles specified by `"main"` fields in our generated `package.json` files, which are all independent and non-overlapping CommonJS modules. However, `apollo-client.cjs.js` is just one big bundle, so mixing imports of `apollo-client.cjs.js` with the other CommonJS bundles is discouraged, as it could trigger the [dual package hazard](https://nodejs.org/api/packages.html#packages_dual_commonjs_es_module_packages). In other words, please don't start using `apollo-client.cjs.js` if you're not already. <br/>

  [@benjamn](https://github.com/benjamn) in [#8592](https://github.com/apollographql/apollo-client/pull/8592)

- Log `MissingFieldError`s in `ObservableQuery#getCurrentResult` using `invariant.debug`, rather than reporting them via `result.error`. <br/>
  [@benjamn](https://github.com/benjamn) in [#8604](https://github.com/apollographql/apollo-client/pull/8604)

## Apollo Client 3.4.5

### Bug Fixes

- Fix double registration bug for mutation `refetchQueries` specified using legacy one-time `refetchQueries: [{ query, variables }]` style. Though the bug is fixed, we recommend using `refetchQueries: [query]` instead (when possible) to refetch an existing query using its `DocumentNode`, rather than creating, executing, and then deleting a new query, as the legacy `{ query, variables }` style unfortunately does. <br/>
  [@benjamn](https://github.com/benjamn) in [#8586](https://github.com/apollographql/apollo-client/pull/8586)

- Fix `useQuery`/`useLazyQuery` stalling when clients or queries change. <br/>
  [@brainkim](https://github.com/brainkim) in [#8589](https://github.com/apollographql/apollo-client/pull/8589)

## Apollo Client 3.4.4

### Bug Fixes

- Revert accidental addition of `engines.npm` section to published version of `@apollo/client/package.json`. <br/>
  [@benjamn](https://github.com/benjamn) in [#8578](https://github.com/apollographql/apollo-client/pull/8578)

## Apollo Client 3.4.3

### Bug Fixes

- Fix `{ ssr: false }` causing queries to hang on the client. <br/>
  [@brainkim](https://github.com/brainkim) in [#8574](https://github.com/apollographql/apollo-client/pull/8574)

## Apollo Client 3.4.2

### Bug Fixes

- Use more default type parameters for mutation-related types in `react/types/types.ts`, to provide smoother backwards compatibility for code using those types explicitly. <br/>
  [@benjamn](https://github.com/benjamn) in [#8573](https://github.com/apollographql/apollo-client/pull/8573)

## Apollo Client 3.4.1

### Bug Fixes

- Initialize `stringifyCanon` lazily, when `canonicalStringify` is first called, fixing `Uncaught ReferenceError: __DEV__ is not defined` errors due to usage of `__DEV__` before declaration. <br/>
  [@benjamn](https://github.com/benjamn) in [#8557](https://github.com/apollographql/apollo-client/pull/8557)

## Apollo Client 3.4.0

### New documentation

- [**Refetching queries**](https://www.apollographql.com/docs/react/data/refetching/) with `client.refetchQueries`. <br/>
  [@StephenBarlow](https://github.com/StephenBarlow) and [@benjamn](https://github.com/benjamn) in [#8265](https://github.com/apollographql/apollo-client/pull/8265)

### Improvements

- `InMemoryCache` now _guarantees_ that any two result objects returned by the cache (from `readQuery`, `readFragment`, etc.) will be referentially equal (`===`) if they are deeply equal. Previously, `===` equality was often achievable for results for the same query, on a best-effort basis. Now, equivalent result objects will be automatically shared among the result trees of completely different queries. This guarantee is important for taking full advantage of optimistic updates that correctly guess the final data, and for "pure" UI components that can skip re-rendering when their input data are unchanged. <br/>
  [@benjamn](https://github.com/benjamn) in [#7439](https://github.com/apollographql/apollo-client/pull/7439)

- Mutations now accept an optional callback function called `onQueryUpdated`, which will be passed the `ObservableQuery` and `Cache.DiffResult` objects for any queries invalidated by cache writes performed by the mutation's final `update` function. Using `onQueryUpdated`, you can override the default `FetchPolicy` of the query, by (for example) calling `ObservableQuery` methods like `refetch` to force a network request. This automatic detection of invalidated queries provides an alternative to manually enumerating queries using the `refetchQueries` mutation option. Also, if you return a `Promise` from `onQueryUpdated`, the mutation will automatically await that `Promise`, rendering the `awaitRefetchQueries` option unnecessary. <br/>
  [@benjamn](https://github.com/benjamn) in [#7827](https://github.com/apollographql/apollo-client/pull/7827)

- Support `client.refetchQueries` as an imperative way to refetch queries, without having to pass `options.refetchQueries` to `client.mutate`. <br/>
  [@dannycochran](https://github.com/dannycochran) in [#7431](https://github.com/apollographql/apollo-client/pull/7431)

- Improve standalone `client.refetchQueries` method to support automatic detection of queries needing to be refetched. <br/>
  [@benjamn](https://github.com/benjamn) in [#8000](https://github.com/apollographql/apollo-client/pull/8000)

- Fix remaining barriers to loading [`@apollo/client/core`](https://cdn.jsdelivr.net/npm/@apollo/client@3.4.0/core/+esm) as native ECMAScript modules from a CDN like [esm.run](https://www.jsdelivr.com/esm). Importing `@apollo/client` from a CDN will become possible once we move all React-related dependencies into `@apollo/client/react` in Apollo Client 4. <br/>
  [@benjamn](https://github.com/benjamn) in [#8266](https://github.com/apollographql/apollo-client/issues/8266)

- `InMemoryCache` supports a new method called `batch`, which is similar to `performTransaction` but takes named options rather than positional parameters. One of these named options is an `onDirty(watch, diff)` callback, which can be used to determine which watched queries were invalidated by the `batch` operation. <br/>
  [@benjamn](https://github.com/benjamn) in [#7819](https://github.com/apollographql/apollo-client/pull/7819)

- Allow `merge: true` field policy to merge `Reference` objects with non-normalized objects, and vice-versa. <br/>
  [@benjamn](https://github.com/benjamn) in [#7778](https://github.com/apollographql/apollo-client/pull/7778)

- Allow identical subscriptions to be deduplicated by default, like queries. <br/>
  [@jkossis](https://github.com/jkossis) in [#6910](https://github.com/apollographql/apollo-client/pull/6910)

- Always use `POST` request when falling back to sending full query with `@apollo/client/link/persisted-queries`. <br/>
  [@rieset](https://github.com/rieset) in [#7456](https://github.com/apollographql/apollo-client/pull/7456)

- The `FetchMoreQueryOptions` type now takes two instead of three type parameters (`<TVariables, TData>`), thanks to using `Partial<TVariables>` instead of `K extends typeof TVariables` and `Pick<TVariables, K>`. <br/>
  [@ArnaudBarre](https://github.com/ArnaudBarre) in [#7476](https://github.com/apollographql/apollo-client/pull/7476)

- Pass `variables` and `context` to a mutation's `update` function. **Note:** The type of the `update` function is now named `MutationUpdaterFunction` rather than `MutationUpdaterFn`, since the older type was [broken beyond repair](https://github.com/apollographql/apollo-client/issues/8506#issuecomment-881706613). If you are using `MutationUpdaterFn` in your own code, please use `MutationUpdaterFunction` instead. <br/>
  [@jcreighton](https://github.com/jcreighton) in [#7902](https://github.com/apollographql/apollo-client/pull/7902)

- A `resultCacheMaxSize` option may be passed to the `InMemoryCache` constructor to limit the number of result objects that will be retained in memory (to speed up repeated reads), and calling `cache.reset()` now releases all such memory. <br/>
  [@SofianHn](https://github.com/SofianHn) in [#8107](https://github.com/apollographql/apollo-client/pull/8107)

- Fully remove result cache entries from LRU dependency system when the corresponding entities are removed from `InMemoryCache` by eviction, or by any other means. <br/>
  [@sofianhn](https://github.com/sofianhn) and [@benjamn](https://github.com/benjamn) in [#8147](https://github.com/apollographql/apollo-client/pull/8147)

- Expose missing field errors in results. <br/>
  [@brainkim](github.com/brainkim) in [#8262](https://github.com/apollographql/apollo-client/pull/8262)

- Add expected/received `variables` to `No more mocked responses...` error messages generated by `MockLink`. <br/>
  [@markneub](github.com/markneub) in [#8340](https://github.com/apollographql/apollo-client/pull/8340)

- The `InMemoryCache` version of the `cache.gc` method now supports additional options for removing non-essential (recomputable) result caching data. <br/>
  [@benjamn](https://github.com/benjamn) in [#8421](https://github.com/apollographql/apollo-client/pull/8421)

- Suppress noisy `Missing cache result fields...` warnings by default unless `setLogVerbosity("debug")` called. <br/>
  [@benjamn](https://github.com/benjamn) in [#8489](https://github.com/apollographql/apollo-client/pull/8489)

- Improve interaction between React hooks and React Fast Refresh in development. <br/>
  [@andreialecu](https://github.com/andreialecu) in [#7952](https://github.com/apollographql/apollo-client/pull/7952)

### Potentially disruptive changes

- To avoid retaining sensitive information from mutation root field arguments, Apollo Client v3.4 automatically clears any `ROOT_MUTATION` fields from the cache after each mutation finishes. If you need this information to remain in the cache, you can prevent the removal by passing the `keepRootFields: true` option to `client.mutate`. `ROOT_MUTATION` result data are also passed to the mutation `update` function, so we recommend obtaining the results that way, rather than using `keepRootFields: true`, if possible. <br/>
  [@benjamn](https://github.com/benjamn) in [#8280](https://github.com/apollographql/apollo-client/pull/8280)

- Internally, Apollo Client now controls the execution of development-only code using the `__DEV__` global variable, rather than `process.env.NODE_ENV`. While this change should not cause any visible differences in behavior, it will increase your minified+gzip bundle size by more than 3.5kB, unless you configure your minifier to replace `__DEV__` with a `true` or `false` constant, the same way you already replace `process.env.NODE_ENV` with a string literal like `"development"` or `"production"`. For an example of configuring a Create React App project without ejecting, see this pull request for our [React Apollo reproduction template](https://github.com/apollographql/react-apollo-error-template/pull/51). <br/>
  [@benjamn](https://github.com/benjamn) in [#8347](https://github.com/apollographql/apollo-client/pull/8347)

- Internally, Apollo Client now uses namespace syntax (e.g. `import * as React from "react"`) for imports whose types are re-exported (and thus may appear in `.d.ts` files). This change should remove any need to configure `esModuleInterop` or `allowSyntheticDefaultImports` in `tsconfig.json`, but might require updating bundler configurations that specify named exports of the `react` and `prop-types` packages, to include exports like `createContext` and `createElement` ([example](https://github.com/apollographql/apollo-client/commit/16b08e1af9ba9934041298496e167aafb128c15d)). <br/>
  [@devrelm](https://github.com/devrelm) in [#7742](https://github.com/apollographql/apollo-client/pull/7742)

- Respect `no-cache` fetch policy (by not reading any `data` from the cache) for `loading: true` results triggered by `notifyOnNetworkStatusChange: true`. <br />
  [@jcreighton](https://github.com/jcreighton) in [#7761](https://github.com/apollographql/apollo-client/pull/7761)

- The TypeScript return types of the `getLastResult` and `getLastError` methods of `ObservableQuery` now correctly include the possibility of returning `undefined`. If you happen to be calling either of these methods directly, you may need to adjust how the calling code handles the methods' possibly-`undefined` results. <br/>
  [@benjamn](https://github.com/benjamn) in [#8394](https://github.com/apollographql/apollo-client/pull/8394)

- Log non-fatal `invariant.error` message when fields are missing from result objects written into `InMemoryCache`, rather than throwing an exception. While this change relaxes an exception to be merely an error message, which is usually a backwards-compatible change, the error messages are logged in more cases now than the exception was previously thrown, and those new error messages may be worth investigating to discover potential problems in your application. The errors are not displayed for `@client`-only fields, so adding `@client` is one way to handle/hide the errors for local-only fields. Another general strategy is to use a more precise query to write specific subsets of data into the cache, rather than reusing a larger query that contains fields not present in the written `data`. <br/>
  [@benjamn](https://github.com/benjamn) in [#8416](https://github.com/apollographql/apollo-client/pull/8416)

- The [`nextFetchPolicy`](https://github.com/apollographql/apollo-client/pull/6893) option for `client.watchQuery` and `useQuery` will no longer be removed from the `options` object after it has been applied, and instead will continue to be applied any time `options.fetchPolicy` is reset to another value, until/unless the `options.nextFetchPolicy` property is removed from `options`. <br/>
  [@benjamn](https://github.com/benjamn) in [#8465](https://github.com/apollographql/apollo-client/pull/8465)

- The `fetchMore`, `subscribeToMore`, and `updateQuery` functions returned from the `useQuery` hook may now return undefined in edge cases where the functions are called when the component is unmounted <br/> [@noghartt](https://github.com/noghartt) in [#7980](https://github.com/apollographql/apollo-client/pull/7980).

### Bug fixes

- In Apollo Client 2.x, a `refetch` operation would always replace existing data in the cache. With the introduction of field policy `merge` functions in Apollo Client 3, existing field values could be inappropriately combined with incoming field values by a custom `merge` function that does not realize a `refetch` has happened.

  To give you more control over this behavior, we have introduced an `overwrite?: boolean = false` option for `cache.writeQuery` and `cache.writeFragment`, and an option called `refetchWritePolicy?: "merge" | "overwrite"` for `client.watchQuery`, `useQuery`, and other functions that accept `WatchQueryOptions`. You can use these options to make sure any `merge` functions involved in cache writes for `refetch` operations get invoked with `undefined` as their first argument, which simulates the absence of any existing data, while still giving the `merge` function a chance to determine the internal representation of the incoming data.

  The default behaviors are `overwrite: true` and `refetchWritePolicy: "overwrite"`, which restores the Apollo Client 2.x behavior, but (if this change causes any problems for your application) you can easily recover the previous merging behavior by setting a default value for `refetchWritePolicy` in `defaultOptions.watchQuery`:
  ```ts
  new ApolloClient({
    defaultOptions: {
      watchQuery: {
        refetchWritePolicy: "merge",
      },
    },
  })
  ```
  [@benjamn](https://github.com/benjamn) in [#7810](https://github.com/apollographql/apollo-client/pull/7810)

- Make sure the `MockedResponse` `ResultFunction` type is re-exported. <br/>
  [@hwillson](https://github.com/hwillson) in [#8315](https://github.com/apollographql/apollo-client/pull/8315)

- Fix polling when used with `skip`. <br/>
  [@brainkim](https://github.com/brainkim) in [#8346](https://github.com/apollographql/apollo-client/pull/8346)

- `InMemoryCache` now coalesces `EntityStore` updates to guarantee only one `store.merge(id, fields)` call per `id` per cache write. <br/>
  [@benjamn](https://github.com/benjamn) in [#8372](https://github.com/apollographql/apollo-client/pull/8372)

- Fix polling when used with `<React.StrictMode>`. <br/>
  [@brainkim](https://github.com/brainkim) in [#8414](https://github.com/apollographql/apollo-client/pull/8414)

- Fix the React integration logging `Warning: Can't perform a React state update on an unmounted component`. <br/>
  [@wuarmin](https://github.com/wuarmin) in [#7745](https://github.com/apollographql/apollo-client/pull/7745)

- Make `ObservableQuery#getCurrentResult` always call `queryInfo.getDiff()`. <br/>
  [@benjamn](https://github.com/benjamn) in [#8422](https://github.com/apollographql/apollo-client/pull/8422)

- Make `readField` default to reading from current object only when the `from` option/argument is actually omitted, not when `from` is passed to `readField` with an undefined value. A warning will be printed when this situation occurs. <br/>
  [@benjamn](https://github.com/benjamn) in [#8508](https://github.com/apollographql/apollo-client/pull/8508)

- The `fetchMore`, `subscribeToMore`, and `updateQuery` functions no longer throw `undefined` errors <br/> [@noghartt](https://github.com/noghartt) in [#7980](https://github.com/apollographql/apollo-client/pull/7980).

## Apollo Client 3.3.21

### Bug fixes

- Fix race condition in `@apollo/client/link/context` that could leak subscriptions if the subscription is cancelled before `operation.setContext` is called. <br/>
  [@sofianhn](https://github.com/sofianhn) in [#8399](https://github.com/apollographql/apollo-client/pull/8399)

- Prefer `existing.pageInfo.startCursor` and `endCursor` (if defined) in `read` function of `relayStylePagination` policies. <br/>
  [@benjamn](https://github.com/benjamn) in [#8438](https://github.com/apollographql/apollo-client/pull/8438)

### Improvements

- Normalize user-provided `HttpLink` headers by lower-casing their names. <br/>
  [@benjamn](https://github.com/benjamn) in [#8449](https://github.com/apollographql/apollo-client/pull/8449)

## Apollo Client 3.3.20

### Bug fixes

- Fix policy merging bug when calling `cache.policies.addTypePolicies` multiple times for the same type policy. <br/>
  [@Banou26](https://github.com/Banou26) in [#8361](https://github.com/apollographql/apollo-client/pull/8361)

## Apollo Client 3.3.19

### Bug fixes

- Use `export ... from` syntax to re-export `graphql-tag` named exports, making tree-shaking easier for some bundlers. <br/>
  [@benjamn](https://github.com/benjamn) in [#8221](https://github.com/apollographql/apollo-client/pull/8221)

### Documentation

- Replace Spectrum references with [community.apollographql.com](https://community.apollographql.com). <br/>
  [@hwillson](https://github.com/hwillson) in [#8238](https://github.com/apollographql/apollo-client/pull/8238)

## Apollo Client 3.3.18

### Bug fixes

- Add `"sideEffects": false` to all generated/published `package.json` files, to improve dead code elimination for nested entry points like `@apollo/client/cache`. <br/>
  [@benjamn](https://github.com/benjamn) in [#8213](https://github.com/apollographql/apollo-client/pull/8213)

## Apollo Client 3.3.17

### Bug fixes

- Make `useReactiveVar(rv)` recheck the latest `rv()` value in its `useEffect` callback, and immediately update state if the value has already changed, rather than calling `rv.onNextChange(setValue)` to listen for future changes. <br/>
  [@benjamn](https://github.com/benjamn) in [#8135](https://github.com/apollographql/apollo-client/pull/8135)

## Apollo Client 3.3.16

### Bug fixes

- Prevent `undefined` mutation result in `useMutation`. <br/>
  [@jcreighton](https://github.com/jcreighton) in [#8018](https://github.com/apollographql/apollo-client/pull/8018)

- Fix `useReactiveVar` not rerendering for successive synchronous calls. <br/>
  [@brainkim](https://github.com/brainkim) in [#8022](https://github.com/apollographql/apollo-client/pull/8022)

- Support `batchDebounce` option for `BatchLink` and `BatchHttpLink`. <br/>
  [@dannycochran](https://github.com/dannycochran) in [#8024](https://github.com/apollographql/apollo-client/pull/8024)

## Apollo Client 3.3.15

- Increment `queryInfo.lastRequestId` only when making a network request through the `ApolloLink` chain, rather than every time `fetchQueryByPolicy` is called. <br/>
  [@dannycochran](https://github.com/dannycochran) in [#7956](https://github.com/apollographql/apollo-client/pull/7956)

- During server-side rendering, allow initial `useQuery` calls to return final `{ loading: false, data }` results when the cache already contains the necessary data. <br/>
  [@benjamn](https://github.com/benjamn) in [#7983](https://github.com/apollographql/apollo-client/pull/7983)

## Apollo Client 3.3.14

### Improvements

- Adjust TypeScript types to allow `keyFields` and `keyArgs` functions to return `false`. <br/>
  [@CarsonF](https://github.com/CarsonF) and [@benjamn](https://github.com/benjamn) in [#7900](https://github.com/apollographql/apollo-client/pull/7900)

### Bug fixes

- Prevent `RenderPromises` memory leak by calling `renderPromises.clear()` after `getMarkupFromTree` finishes. <br/>
  [@benjamn](https://github.com/benjamn) in [#7943](https://github.com/apollographql/apollo-client/pull/7943)

- Cancel pending notify timeout when stopping a `QueryInfo` object. <br/>
  [@hollandThomas](https://github.com/hollandThomas) in [#7935](https://github.com/apollographql/apollo-client/pull/7935)

- Fix infinite rendering bug related to `useSubscription`. <br/>
  [@brainkim](https://github.com/brainkim) in [#7917](https://github.com/apollographql/apollo-client/pull/7917)

## Apollo Client 3.3.13

### Improvements

- Add missing `context` option to `useSubscription`. <br />
  [@jcreighton](https://github.com/jcreighton) in [#7860](https://github.com/apollographql/apollo-client/pull/7860)

- Remove unnecessary TypeScript global `Observable<T>["@@observable"]` method declaration. <br/>
  [@benjamn](https://github.com/benjamn) in [#7888](https://github.com/apollographql/apollo-client/pull/7888)

- Prevent skipped/observerless `ObservableQuery`s from being refetched by `refetchQueries`. <br/>
  [@dannycochran](https://github.com/dannycochran) in [#7877](https://github.com/apollographql/apollo-client/pull/7877)

## Apollo Client 3.3.12

### Bug fixes

- Maintain serial ordering of `asyncMap` mapping function calls, and prevent potential unhandled `Promise` rejection errors. <br/>
  [@benjamn](https://github.com/benjamn) in [#7818](https://github.com/apollographql/apollo-client/pull/7818)

- Relax incompatible `children?: React.ReactElement` field type in `MockedProviderProps` interface. <br/>
  [@kevinperaza](https://github.com/kevinperaza) in [#7833](https://github.com/apollographql/apollo-client/pull/7833)

## Apollo Client 3.3.11

### Bug fixes

- Fix `useLazyQuery` `forceUpdate` loop regression introduced by [#7655](https://github.com/apollographql/apollo-client/pull/7655) in version 3.3.10. <br/>
  [@benjamn](https://github.com/benjamn) in [#7715](https://github.com/apollographql/apollo-client/pull/7715)

## Apollo Client 3.3.10

### Bug fixes

- Revert PR [#7276](https://github.com/apollographql/apollo-client/pull/7276), but test that garbage collection reclaims torn-down `ObservableQuery` objects. <br/>
  [@benjamn](https://github.com/benjamn) in [#7695](https://github.com/apollographql/apollo-client/pull/7695)

- Reset `QueryInfo.diff` and `QueryInfo.dirty` after canceling notify timeout in `QueryInfo.markResult` and `QueryInfo.markError`. <br/>
  [@jcreighton](https://github.com/jcreighton) in [#7696](https://github.com/apollographql/apollo-client/pull/7696)

### Improvements

- Avoid calling `forceUpdate` when component is unmounted. <br/>
  [@DylanVann](https://github.com/DylanVann) in [#7655](https://github.com/apollographql/apollo-client/pull/7655)

- The `codemods/` top-level directory has been moved into the `scripts/` directory. <br/>
  [@benjamn](https://github.com/benjamn) in [#7675](https://github.com/apollographql/apollo-client/pull/7675)

## Apollo Client 3.3.9

### Bug Fixes

- Prevent reactive variables from retaining otherwise unreachable `InMemoryCache` objects. <br/>
  [@benjamn](https://github.com/benjamn) in [#7661](https://github.com/apollographql/apollo-client/pull/7661)

### Improvements

- The [`graphql-tag`](https://www.npmjs.com/package/graphql-tag) dependency has been updated to version 2.12.0, after converting its repository to use TypeScript and ECMAScript module syntax. There should be no visible changes in behavior, though the internal changes seemed significant enough to mention here. <br/>
  [@abdonrd](https://github.com/abdonrd) in [graphql-tag#273](https://github.com/apollographql/graphql-tag/pull/273) and
  [@PowerKiKi](https://github.com/PowerKiKi) in [graphql-tag#325](https://github.com/apollographql/graphql-tag/pull/325)

## Apollo Client 3.3.8

### Bug Fixes

- Catch updates in `useReactiveVar` with an additional check. <br/>
  [@jcreighton](https://github.com/jcreighton) in [#7652](https://github.com/apollographql/apollo-client/pull/7652)

- Reactivate forgotten reactive variables whenever `InMemoryCache` acquires its first watcher. <br/>
  [@benjamn](https://github.com/benjamn) in [#7657](https://github.com/apollographql/apollo-client/pull/7657)

- Backport `Symbol.species` fix for `Concast` and `ObservableQuery` from [`release-3.4`](https://github.com/apollographql/apollo-client/pull/7399), fixing subscriptions in React Native Android when the Hermes JavaScript engine is enabled (among other benefits). <br/>
  [@benjamn](https://github.com/benjamn) in [#7403](https://github.com/apollographql/apollo-client/pull/7403) and [#7660](https://github.com/apollographql/apollo-client/pull/7660)

## Apollo Client 3.3.7

### Bug Fixes

- Fix a regression due to [#7310](https://github.com/apollographql/apollo-client/pull/7310) that caused `loading` always to be `true` for `skip: true` results during server-side rendering. <br/>
  [@rgrove](https://github.com/rgrove) in [#7567](https://github.com/apollographql/apollo-client/pull/7567)

- Avoid duplicate `useReactiveVar` listeners when rendering in `React.StrictMode`. <br/>
  [@jcreighton](https://github.com/jcreighton) in [#7581](https://github.com/apollographql/apollo-client/pull/7581)

### Improvements

- Set `displayName` on `ApolloContext` objects for easier debugging. <br/>
  [@dulmandakh](https://github.com/dulmandakh) in [#7550](https://github.com/apollographql/apollo-client/pull/7550)

## Apollo Client 3.3.6

### Bug Fixes

- Immediately apply `queryType: true`, `mutationType: true`, and `subscriptionType: true` type policies, rather than waiting for the first time the policy is used, fixing a [regression](https://github.com/apollographql/apollo-client/issues/7443) introduced by [#7065](https://github.com/apollographql/apollo-client/pull/7065). <br/>
  [@benjamn](https://github.com/benjamn) in [#7463](https://github.com/apollographql/apollo-client/pull/7463)

- Check that `window` is defined even when `connectToDevTools` is `true`. <br/>
  [@yasupeke](https://github.com/yasupeke) in [#7434](https://github.com/apollographql/apollo-client/pull/7434)

### Improvements

- Replace stray `console.debug` (undefined in React Native) with `invariant.log`. <br/>
  [@benjamn](https://github.com/benjamn) in [#7454](https://github.com/apollographql/apollo-client/pull/7454)

- Suggest Firefox Apollo DevTools as well as the Chrome extension. <br/>
  [@benjamn](https://github.com/benjamn) in [#7461](https://github.com/apollographql/apollo-client/pull/7461)

## Apollo Client 3.3.5

### Improvements

- Restore `client.version` property, reflecting the current `@apollo/client` version from `package.json`. <br/>
  [@benjamn](https://github.com/benjamn) in [#7448](https://github.com/apollographql/apollo-client/pull/7448)

## Apollo Client 3.3.4

### Improvements

- Update `ts-invariant` to avoid potential [Content Security Policy](https://developer.mozilla.org/en-US/docs/Web/HTTP/CSP)-violating `Function` fallback, thanks to [a clever new `globalThis` polyfill technique](https://mathiasbynens.be/notes/globalthis). <br/>
  [@benjamn](https://github.com/benjamn) in [#7414](https://github.com/apollographql/apollo-client/pull/7414)

## Apollo Client 3.3.3

### Bug fixes

- Make the `observer` parameter of `ApolloLink#onError` optional, fixing an unnecessary breaking change for any code that called `onError` directly. <br/>
  [@benjamn](https://github.com/benjamn) in [#7407](https://github.com/apollographql/apollo-client/pull/7407)

## Apollo Client 3.3.2

> ⚠️ **Note:** This version of `@apollo/client` contains no behavioral changes since version 3.3.1

### Documentation

- The [Pagination](https://www.apollographql.com/docs/react/pagination/overview/) article has been completely rewritten (and split into multiple pages) to cover Apollo Client 3 field policies. <br/>
  [@benjamn](https://github.com/benjamn) and [@StephenBarlow](https://github.com/StephenBarlow) in [#7175](https://github.com/apollographql/apollo-client/pull/7175)

- Revamp [local state tutorial chapter](https://www.apollographql.com/tutorials/fullstack-quickstart/managing-local-state) for Apollo Client 3, including reactive variables. <br/>
  [@StephenBarlow](https://github.com/StephenBarlow) in [`apollographql@apollo#1050`](https://github.com/apollographql/apollo/pull/1050)

- Add examples of using `ApolloLink` to modify response data asynchronously. <br/>
  [@alichry](https://github.com/alichry) in [#7332](https://github.com/apollographql/apollo-client/pull/7332)

- Consolidate separate v2.4, v2.5, and v2.6 documentation versions into one v2 version. <br/>
  [@jgarrow](https://github.com/jgarrow) in [#7378](https://github.com/apollographql/apollo-client/pull/7378)

## Apollo Client 3.3.1

### Bug Fixes

- Revert back to `default`-importing `React` internally, rather than using a namespace import. <br/>
  [@benjamn](https://github.com/benjamn) in [113475b1](https://github.com/apollographql/apollo-client/commit/113475b163a19a40a67465c11e8e6f48a1de7e76)

## Apollo Client 3.3.0

### Bug Fixes

- Update `@wry/equality` to consider undefined properties equivalent to missing properties. <br/>
  [@benjamn](https://github.com/benjamn) in [#7108](https://github.com/apollographql/apollo-client/pull/7108)

- Prevent memory leaks involving unused `onBroadcast` function closure created in `ApolloClient` constructor. <br/>
  [@kamilkisiela](https://github.com/kamilkisiela) in [#7161](https://github.com/apollographql/apollo-client/pull/7161)

- Provide default empty cache object for root IDs like `ROOT_QUERY`, to avoid differences in behavior before/after `ROOT_QUERY` data has been written into `InMemoryCache`. <br/>
  [@benjamn](https://github.com/benjamn) in [#7100](https://github.com/apollographql/apollo-client/pull/7100)

- Cancel `queryInfo.notifyTimeout` in `QueryInfo#markResult` to prevent unnecessary network requests when using a `FetchPolicy` of `cache-and-network` or `network-only` in a React component with multiple `useQuery` calls. <br/>
  [@benjamn](https://github.com/benjamn) in [#7347](https://github.com/apollographql/apollo-client/pull/7347)

### Potentially breaking changes

- Ensure `cache.readQuery` and `cache.readFragment` always return `TData | null`, instead of throwing `MissingFieldError` exceptions when missing fields are encountered. <br/>
  [@benjamn](https://github.com/benjamn) in [#7098](https://github.com/apollographql/apollo-client/pull/7098)
  > Since this change converts prior exceptions to `null` returns, and since `null` was already a possible return value according to the `TData | null` return type, we are confident this change will be backwards compatible (as long as `null` was properly handled before).

- `HttpLink` will now automatically strip any unused `variables` before sending queries to the GraphQL server, since those queries are very likely to fail validation, according to the [All Variables Used](https://spec.graphql.org/draft/#sec-All-Variables-Used) rule in the GraphQL specification. If you depend on the preservation of unused variables, you can restore the previous behavior by passing `includeUnusedVariables: true` to the `HttpLink` constructor (which is typically passed as `options.link` to the `ApolloClient` constructor). <br/>
  [@benjamn](https://github.com/benjamn) in [#7127](https://github.com/apollographql/apollo-client/pull/7127)

- Ensure `MockLink` (used by `MockedProvider`) returns mock configuration errors (e.g. `No more mocked responses for the query ...`) through the Link's `Observable`, instead of throwing them. These errors are now available through the `error` property of a result. <br/>
  [@hwillson](https://github.com/hwillson) in [#7110](https://github.com/apollographql/apollo-client/pull/7110)
  > Returning mock configuration errors through the Link's `Observable` was the default behavior in Apollo Client 2.x. We changed it for 3, but the change has been problematic for those looking to migrate from 2.x to 3. We've decided to change this back with the understanding that not many people want or are relying on `MockLink`'s throwing exception approach. If you want to change this functionality, you can define custom error handling through `MockLink.setOnError`.

- Unsubscribing the last observer from an `ObservableQuery` will once again unsubscribe from the underlying network `Observable` in all cases, as in Apollo Client 2.x, allowing network requests to be cancelled by unsubscribing. <br/>
  [@javier-garcia-meteologica](https://github.com/javier-garcia-meteologica) in [#7165](https://github.com/apollographql/apollo-client/pull/7165) and [#7170](https://github.com/apollographql/apollo-client/pull/7170).

- The independent `QueryBaseOptions` and `ModifiableWatchQueryOptions` interface supertypes have been eliminated, and their fields are now defined by `QueryOptions`. <br/>
  [@DCtheTall](https://github.com/DCtheTall) in [#7136](https://github.com/apollographql/apollo-client/pull/7136)

- Internally, Apollo Client now avoids nested imports from the `graphql` package, importing everything from the top-level package instead. For example,
  ```ts
  import { visit } from "graphql/language/visitor"
  ```
  is now just
  ```ts
  import { visit } from "graphql"
  ```
  Since the `graphql` package uses `.mjs` modules, your bundler may need to be configured to recognize `.mjs` files as ECMAScript modules rather than CommonJS modules. <br/>
  [@benjamn](https://github.com/benjamn) in [#7185](https://github.com/apollographql/apollo-client/pull/7185)

### Improvements

- Support inheritance of type and field policies, according to `possibleTypes`. <br/>
  [@benjamn](https://github.com/benjamn) in [#7065](https://github.com/apollographql/apollo-client/pull/7065)

- Allow configuring custom `merge` functions, including the `merge: true` and `merge: false` shorthands, in type policies as well as field policies. <br/>
  [@benjamn](https://github.com/benjamn) in [#7070](https://github.com/apollographql/apollo-client/pull/7070)

- The verbosity of Apollo Client console messages can be globally adjusted using the `setLogVerbosity` function:
  ```ts
  import { setLogVerbosity } from "@apollo/client";
  setLogVerbosity("log"); // display all messages
  setLogVerbosity("warn"); // display only warnings and errors (default)
  setLogVerbosity("error"); // display only errors
  setLogVerbosity("silent"); // hide all console messages
  ```
  Remember that all logs, warnings, and errors are hidden in production. <br/>
  [@benjamn](https://github.com/benjamn) in [#7226](https://github.com/apollographql/apollo-client/pull/7226)

- Modifying `InMemoryCache` fields that have `keyArgs` configured will now invalidate only the field value with matching key arguments, rather than invalidating all field values that share the same field name. If `keyArgs` has not been configured, the cache must err on the side of invalidating by field name, as before. <br/>
  [@benjamn](https://github.com/benjamn) in [#7351](https://github.com/apollographql/apollo-client/pull/7351)

- Shallow-merge `options.variables` when combining existing or default options with newly-provided options, so new variables do not completely overwrite existing variables. <br/>
  [@amannn](https://github.com/amannn) in [#6927](https://github.com/apollographql/apollo-client/pull/6927)

- Avoid displaying `Cache data may be lost...` warnings for scalar field values that happen to be objects, such as JSON data. <br/>
  [@benjamn](https://github.com/benjamn) in [#7075](https://github.com/apollographql/apollo-client/pull/7075)

- In addition to the `result.data` property, `useQuery` and `useLazyQuery` will now provide a `result.previousData` property, which can be useful when a network request is pending and `result.data` is undefined, since `result.previousData` can be rendered instead of rendering an empty/loading state. <br/>
  [@hwillson](https://github.com/hwillson) in [#7082](https://github.com/apollographql/apollo-client/pull/7082)

- Passing `validate: true` to the `SchemaLink` constructor will enable validation of incoming queries against the local schema before execution, returning validation errors in `result.errors`, just like a non-local GraphQL endpoint typically would. <br/>
  [@amannn](https://github.com/amannn) in [#7094](https://github.com/apollographql/apollo-client/pull/7094)

- Allow optional arguments in `keyArgs: [...]` arrays for `InMemoryCache` field policies. <br/>
  [@benjamn](https://github.com/benjamn) in [#7109](https://github.com/apollographql/apollo-client/pull/7109)

- Avoid registering `QueryPromise` when `skip` is `true` during server-side rendering. <br/>
  [@izumin5210](https://github.com/izumin5210) in [#7310](https://github.com/apollographql/apollo-client/pull/7310)

- `ApolloCache` objects (including `InMemoryCache`) may now be associated with or disassociated from individual reactive variables by calling `reactiveVar.attachCache(cache)` and/or `reactiveVar.forgetCache(cache)`. <br/>
  [@benjamn](https://github.com/benjamn) in [#7350](https://github.com/apollographql/apollo-client/pull/7350)

## Apollo Client 3.2.9

### Bug Fixes

- Revert back to `default`-importing `React` internally, rather than using a namespace import. <br/>
  [@benjamn](https://github.com/benjamn) in [113475b1](https://github.com/apollographql/apollo-client/commit/113475b163a19a40a67465c11e8e6f48a1de7e76)

## Apollo Client 3.2.8

### Bug Fixes

- Ensure `sourcesContent` array is properly defined in `.js.map` files generated by `tsc`. <br/>
  [@benjamn](https://github.com/benjamn) in [#7371](https://github.com/apollographql/apollo-client/pull/7371)

- Avoid relying on global `Symbol` properties in `ApolloContext.ts`. <br/>
  [@benjamn](https://github.com/benjamn) in [#7371](https://github.com/apollographql/apollo-client/pull/7371)

## Apollo Client 3.2.7

### Bug Fixes

- Revert updating `symbol-observable` from version 2.x to version 3, which caused TypeScript errors with some `@types/node` versions, especially in Angular applications. <br/>
  [@benjamn](https://github.com/benjamn) in [#7340](https://github.com/apollographql/apollo-client/pull/7340)

## Apollo Client 3.2.6

### Bug Fixes

- Always consider singleton IDs like `ROOT_QUERY` and `ROOT_MUTATION` to be root IDs during `cache.gc` garbage collection, regardless of whether they have been retained or released. <br/>
  [@benjamn](https://github.com/benjamn) in [#7333](https://github.com/apollographql/apollo-client/pull/7333)

- Use optional chaining syntax (`this.currentObservable?.refetch`) in React `refetch` wrapper function to avoid crashing when an unmounted component is accidentally refetched. <br/>
  [@tm1000](https://github.com/tm1000) in [#6314](https://github.com/apollographql/apollo-client/pull/6314) and
  [@linmic](https://github.com/linmic) in [#7186](https://github.com/apollographql/apollo-client/pull/7186)

### Improvements

- Handle older `react-apollo` package in `codemods/ac2-to-ac3/imports.js` migration script. <br/>
  [@tm1000](https://github.com/tm1000) in [#7216](https://github.com/apollographql/apollo-client/pull/7216)

- Ensure `relayStylePagination` preserves `pageInfo.{start,end}Cursor` if `edges` is missing or empty. <br/>
  [@beaucollins](https://github.com/beaucollins) in [#7224](https://github.com/apollographql/apollo-client/pull/7224)

## Apollo Client 3.2.5

### Improvements

- Move `terser` dependency from `dependencies` to `devDependencies`. <br/>
  [@SimenB](https://github.com/SimenB) in [#7188](https://github.com/apollographql/apollo-client/pull/7188)

- Avoid all sub-package imports from the `graphql` npm package. <br/>
  [@stoically](https://github.com/stoically) in [#7185](https://github.com/apollographql/apollo-client/pull/7185)

## Apollo Client 3.2.4

### Improvements

- Update the `optimism` npm dependency to version 0.13.0 in order to use the new `optimistic.forget` method to fix a potential `cache.watch` memory leak. <br/>
  [@benjamn](https://github.com/benjamn) in [#7157](https://github.com/apollographql/apollo-client/pull/7157)

- Consider `cache.reset` a destructive method, like `cache.evict` and `cache.modify`. <br/>
  [@joshjg](https://github.com/joshjg) in [#7150](https://github.com/apollographql/apollo-client/pull/7150)

- Avoid refetching observerless queries with `reFetchObservableQueries`. <br/>
  [@joshjg](https://github.com/joshjg) in [#7146](https://github.com/apollographql/apollo-client/pull/7146)

## Apollo Client 3.2.3

### Improvements

- Default `args.offset` to zero in `offsetLimitPagination`. <br/>
  [@benjamn](https://github.com/benjamn) in [#7141](https://github.com/apollographql/apollo-client/pull/7141)

## Apollo Client 3.2.2

### Bug Fixes

- Undo `TEdgeWrapper` approach for `relayStylePagination`, introduced by [f41e9efc](https://github.com/apollographql/apollo-client/commit/f41e9efc9e061b80fe5019456c049a3c56661e87) in [#7023](https://github.com/apollographql/apollo-client/pull/7023), since it was an unintended breaking change for existing code that used `cache.modify` to interact with field data managed by `relayStylePagination`. <br/>
  [@benjamn](https://github.com/benjamn) in [#7103](https://github.com/apollographql/apollo-client/pull/7103)

## Apollo Client 3.2.1

### Bug Fixes

- Fix `relayStylePagination` to handle the possibility that edges might be normalized `Reference` objects (uncommon). <br/>
  [@anark](https://github.com/anark) and [@benjamn](https://github.com/benjamn) in [#7023](https://github.com/apollographql/apollo-client/pull/7023)

- Disable "Missing cache result fields" warnings when `returnPartialData` is `true`.  <br/>
  [@hwillson](https://github.com/hwillson) in [#7055](https://github.com/apollographql/apollo-client/pull/7055)

### Improvements

- Mark `subscriptions-transport-ws` `peerDependency` as optional. <br/>
  [@MasterOdin](https://github.com/MasterOdin) in [#7047](https://github.com/apollographql/apollo-client/pull/7047)

## Apollo Client 3.2.0

### Bug Fixes

- Use `options.nextFetchPolicy` internally to restore original `FetchPolicy` after polling with `fetchPolicy: "network-only"`, so that polling does not interfere with normal query watching. <br/>
  [@benjamn](https://github.com/benjamn) in [#6893](https://github.com/apollographql/apollo-client/pull/6893)

- Initialize `ObservableQuery` in `updateObservableQuery` even if `skip` is `true`. <br/>
  [@mu29](https://github.com/mu29) in [#6999](https://github.com/apollographql/apollo-client/pull/6999)

- Prevent full reobservation of queries affected by optimistic mutation updates, while still delivering results from the cache. <br/>
  [@benjamn](https://github.com/benjamn) in [#6854](https://github.com/apollographql/apollo-client/pull/6854)

### Improvements

- In TypeScript, all APIs that take `DocumentNode` parameters now may alternatively take `TypeDocumentNode<Data, Variables>`. This type has the same JavaScript representation but allows the APIs to infer the data and variable types instead of requiring you to specify types explicitly at the call site. <br/>
  [@dotansimha](https://github.com/dotansimha) in [#6720](https://github.com/apollographql/apollo-client/pull/6720)

- Bring back an improved form of heuristic fragment matching, by allowing `possibleTypes` to specify subtype regular expression strings, which count as matches if the written result object has all the fields expected for the fragment. <br/>
  [@benjamn](https://github.com/benjamn) in [#6901](https://github.com/apollographql/apollo-client/pull/6901)

- Allow `options.nextFetchPolicy` to be a function that takes the current `FetchPolicy` and returns a new (or the same) `FetchPolicy`, making `nextFetchPolicy` more suitable for global use in `defaultOptions.watchQuery`. <br/>
  [@benjamn](https://github.com/benjamn) in [#6893](https://github.com/apollographql/apollo-client/pull/6893)

- Implement `useReactiveVar` hook for consuming reactive variables in React components. <br/>
  [@benjamn](https://github.com/benjamn) in [#6867](https://github.com/apollographql/apollo-client/pull/6867)

- Move `apollo-link-persisted-queries` implementation to `@apollo/client/link/persisted-queries`. Try running our [automated imports transform](https://github.com/apollographql/apollo-client/tree/main/scripts/codemods/ac2-to-ac3) to handle this conversion, if you're using `apollo-link-persisted-queries`. <br/>
  [@hwillson](https://github.com/hwillson) in [#6837](https://github.com/apollographql/apollo-client/pull/6837)

- Disable feud-stopping logic after any `cache.evict` or `cache.modify` operation. <br/>
  [@benjamn](https://github.com/benjamn) in
  [#6817](https://github.com/apollographql/apollo-client/pull/6817) and
  [#6898](https://github.com/apollographql/apollo-client/pull/6898)

- Throw if `writeFragment` cannot identify `options.data` when no `options.id` provided. <br/>
  [@jcreighton](https://github.com/jcreighton) in [#6859](https://github.com/apollographql/apollo-client/pull/6859)

- Provide `options.storage` object to `cache.modify` functions, as provided to `read` and `merge` functions. <br/>
  [@benjamn](https://github.com/benjamn) in [#6991](https://github.com/apollographql/apollo-client/pull/6991)

- Allow `cache.modify` functions to return `details.INVALIDATE` (similar to `details.DELETE`) to invalidate the current field, causing affected queries to rerun, even if the field's value is unchanged. <br/>
  [@benjamn](https://github.com/benjamn) in [#6991](https://github.com/apollographql/apollo-client/pull/6991)

- Support non-default `ErrorPolicy` values (that is, `"ignore"` and `"all"`, in addition to the default value `"none"`) for mutations and subscriptions, like we do for queries. <br/>
  [@benjamn](https://github.com/benjamn) in [#7003](https://github.com/apollographql/apollo-client/pull/7003)

- Remove invariant forbidding a `FetchPolicy` of `cache-only` in `ObservableQuery#refetch`. <br/>
  [@benjamn](https://github.com/benjamn) in [ccb0a79a](https://github.com/apollographql/apollo-client/pull/6774/commits/ccb0a79a588721f08bf87a131c31bf37fa3238e5), fixing [#6702](https://github.com/apollographql/apollo-client/issues/6702)

## Apollo Client 3.1.5

### Bug Fixes

- Make `ApolloQueryResult.data` field non-optional again. <br/>
  [@benjamn](https://github.com/benjamn) in [#6997](https://github.com/apollographql/apollo-client/pull/6997)

### Improvements

- Allow querying `Connection` metadata without `args` in `relayStylePagination`. <br/>
  [@anark](https://github.com/anark) in [#6935](https://github.com/apollographql/apollo-client/pull/6935)

## Apollo Client 3.1.4

### Bug Fixes

- Restrict root object identification to `ROOT_QUERY` (the ID corresponding to the root `Query` object), allowing `Mutation` and `Subscription` as user-defined types. <br/>
  [@benjamn](https://github.com/benjamn) in [#6914](https://github.com/apollographql/apollo-client/pull/6914)

- Prevent crash when `pageInfo` and empty `edges` are received by `relayStylePagination`. <br/>
  [@fracmak](https://github.com/fracmak) in [#6918](https://github.com/apollographql/apollo-client/pull/6918)

## Apollo Client 3.1.3

### Bug Fixes

- Consider only `result.data` (rather than all properties of `result`) when settling cache feuds. <br/>
  [@danReynolds](https://github.com/danReynolds) in [#6777](https://github.com/apollographql/apollo-client/pull/6777)

### Improvements

- Provide [jscodeshift](https://www.npmjs.com/package/jscodeshift) transform for automatically converting Apollo Client 2.x `import` declarations to use Apollo Client 3.x packages. [Instructions](https://github.com/apollographql/apollo-client/tree/main/scripts/codemods/ac2-to-ac3). <br/>
  [@dminkovsky](https://github.com/dminkovsky) and [@jcreighton](https://github.com/jcreighton) in [#6486](https://github.com/apollographql/apollo-client/pull/6486)

## Apollo Client 3.1.2

### Bug Fixes

- Avoid making network requests when `skip` is `true`.  <br/>
  [@hwillson](https://github.com/hwillson) in [#6752](https://github.com/apollographql/apollo-client/pull/6752)

### Improvements

- Allow `SchemaLink.Options.context` function to be `async` (or return a `Promise`). <br/>
  [@benjamn](https://github.com/benjamn) in [#6735](https://github.com/apollographql/apollo-client/pull/6735)

## Apollo Client 3.1.1

### Bug Fixes

- Re-export cache types from `@apollo/client/core` (and thus also `@apollo/client`), again. <br/>
  [@benjamn](https://github.com/benjamn) in [#6725](https://github.com/apollographql/apollo-client/pull/6725)

## Apollo Client 3.1.0

### Bug Fixes

- Rework interdependencies between `@apollo/client/*` entry points, so that CommonJS and ESM modules are supported equally well, without any duplication of shared code. <br/>
  [@benjamn](https://github.com/benjamn) in [#6656](https://github.com/apollographql/apollo-client/pull/6656) and
  [#6657](https://github.com/apollographql/apollo-client/pull/6657)

- Tolerate `!==` callback functions (like `onCompleted` and `onError`) in `useQuery` options, since those functions are almost always freshly evaluated each time `useQuery` is called. <br/>
  [@hwillson](https://github.com/hwillson) and [@benjamn](https://github.com/benjamn) in [#6588](https://github.com/apollographql/apollo-client/pull/6588)

- Respect `context.queryDeduplication` if provided, and otherwise fall back to `client.deduplication` (as before). <br/>
  [@igaloly](https://github.com/igaloly) in [#6261](https://github.com/apollographql/apollo-client/pull/6261) and
  [@Kujawadl](https://github.com/Kujawadl) in [#6526](https://github.com/apollographql/apollo-client/pull/6526)

- Refactor `ObservableQuery#getCurrentResult` to reenable immediate delivery of warm cache results. As part of this refactoring, the `ApolloCurrentQueryResult` type was eliminated in favor of `ApolloQueryResult`. <br/>
  [@benjamn](https://github.com/benjamn) in [#6710](https://github.com/apollographql/apollo-client/pull/6710)

- Avoid clobbering `defaultOptions` with `undefined` values. <br/>
  [@benjamn](https://github.com/benjamn) in [#6715](https://github.com/apollographql/apollo-client/pull/6715)

### Improvements

- Apollo Client will no longer modify `options.fetchPolicy` unless you pass `options.nextFetchPolicy` to request an explicit change in `FetchPolicy` after the current request. Although this is technically a breaking change, `options.nextFieldPolicy` makes it easy to restore the old behavior (by passing `cache-first`). <br/>
  [@benjamn](https://github.com/benjamn) in [#6712](https://github.com/apollographql/apollo-client/pull/6712), reverting [#6353](https://github.com/apollographql/apollo-client/pull/6353)

- Errors of the form `Invariant Violation: 42` thrown in production can now be looked up much more easily, by consulting the auto-generated `@apollo/client/invariantErrorCodes.js` file specific to your `@apollo/client` version. <br/>
  [@benjamn](https://github.com/benjamn) in [#6665](https://github.com/apollographql/apollo-client/pull/6665)

- Make the `client` field of the `MutationResult` type non-optional, since it is always provided. <br/>
  [@glasser](https://github.com/glasser) in [#6617](https://github.com/apollographql/apollo-client/pull/6617)

- Allow passing an asynchronous `options.renderFunction` to `getMarkupFromTree`. <br/>
  [@richardscarrott](https://github.com/richardscarrott) in [#6576](https://github.com/apollographql/apollo-client/pull/6576)

- Ergonomic improvements for `merge` and `keyArgs` functions in cache field policies. <br/>
  [@benjamn](https://github.com/benjamn) in [#6714](https://github.com/apollographql/apollo-client/pull/6714)

## Apollo Client 3.0.2

### Bug Fixes

- Avoid duplicating `graphql/execution/execute` dependency in CommonJS bundle for `@apollo/client/link/schema`, fixing `instanceof` errors reported in [#6621](https://github.com/apollographql/apollo-client/issues/6621) and [#6614](https://github.com/apollographql/apollo-client/issues/6614). <br/>
  [@benjamn](https://github.com/benjamn) in [#6624](https://github.com/apollographql/apollo-client/pull/6624)

## Apollo Client 3.0.1

### Bug Fixes

- Make sure `useQuery` `onCompleted` is not fired when `skip` is `true`. <br/>
  [@hwillson](https://github.com/hwillson) in [#6589](https://github.com/apollographql/apollo-client/pull/6589)

- Revert changes to `peerDependencies` in `package.json` ([#6594](https://github.com/apollographql/apollo-client/pull/6594)), which would have allowed using incompatible future versions of `graphql` and/or `react` due to overly-permissive `>=` version constraints. <br/>
  [@hwillson](https://github.com/hwillson) in [#6605](https://github.com/apollographql/apollo-client/pull/6605)

# Apollo Client 3.0.0

## Improvements

> ⚠️ **Note:** As of 3.0.0, Apollo Client uses a new package name: [`@apollo/client`](https://www.npmjs.com/package/@apollo/client)

### `ApolloClient`

- **[BREAKING]** `ApolloClient` is now only available as a named export. The default `ApolloClient` export has been removed. <br/>
  [@hwillson](https://github.com/hwillson) in [#5425](https://github.com/apollographql/apollo-client/pull/5425)

- **[BREAKING]** The `queryManager` property of `ApolloClient` instances is now marked as `private`, paving the way for a more aggressive redesign of its API.

- **[BREAKING]** Apollo Client will no longer deliver "stale" results to `ObservableQuery` consumers, but will instead log more helpful errors about which cache fields were missing. <br/>
  [@benjamn](https://github.com/benjamn) in [#6058](https://github.com/apollographql/apollo-client/pull/6058)

- **[BREAKING]** `ApolloError`'s thrown by Apollo Client no longer prefix error messages with `GraphQL error:` or `Network error:`. To differentiate between GraphQL/network errors, refer to `ApolloError`'s public `graphQLErrors` and `networkError` properties. <br/>
  [@lorensr](https://github.com/lorensr) in [#3892](https://github.com/apollographql/apollo-client/pull/3892)

- **[BREAKING]** Support for the `@live` directive has been removed, but might be restored in the future if a more thorough implementation is proposed. <br/>
  [@benjamn](https://github.com/benjamn) in [#6221](https://github.com/apollographql/apollo-client/pull/6221)

- **[BREAKING]** Apollo Client 2.x allowed `@client` fields to be passed into the `link` chain if `resolvers` were not set in the constructor. This allowed `@client` fields to be passed into Links like `apollo-link-state`. Apollo Client 3 enforces that `@client` fields are local only, meaning they are no longer passed into the `link` chain, under any circumstances.  <br/>
  [@hwillson](https://github.com/hwillson) in [#5982](https://github.com/apollographql/apollo-client/pull/5982)

- **[BREAKING?]** Refactor `QueryManager` to make better use of observables and enforce `fetchPolicy` more reliably. <br/>
  [@benjamn](https://github.com/benjamn) in [#6221](https://github.com/apollographql/apollo-client/pull/6221)

- The `updateQuery` function previously required by `fetchMore` has been deprecated with a warning, and will be removed in the next major version of Apollo Client. Please consider using a `merge` function to handle incoming data instead of relying on `updateQuery`. <br/>
  [@benjamn](https://github.com/benjamn) in [#6464](https://github.com/apollographql/apollo-client/pull/6464)

  - Helper functions for generating common pagination-related field policies may be imported from `@apollo/client/utilities`. The most basic helper is `concatPagination`, which emulates the concatenation behavior of typical `updateQuery` functions. A more sophisticated helper is `offsetLimitPagination`, which implements offset/limit-based pagination. If you are consuming paginated data from a Relay-friendly API, use `relayStylePagination`. Feel free to use [these helper functions](https://github.com/apollographql/apollo-client/blob/main/src/utilities/policies/pagination.ts) as inspiration for your own field policies, and/or modify them to suit your needs. <br/>
    [@benjamn](https://github.com/benjamn) in [#6465](https://github.com/apollographql/apollo-client/pull/6465)

- Updated to work with `graphql@15`.  <br/>
  [@durchanek](https://github.com/durchanek) in [#6194](https://github.com/apollographql/apollo-client/pull/6194) and [#6279](https://github.com/apollographql/apollo-client/pull/6279) <br/>
  [@hagmic](https://github.com/hagmic) in [#6328](https://github.com/apollographql/apollo-client/pull/6328)

- Apollo Link core and HTTP related functionality has been merged into `@apollo/client`. Functionality that was previously available through the `apollo-link`, `apollo-link-http-common` and `apollo-link-http` packages is now directly available from `@apollo/client` (e.g. `import { HttpLink } from '@apollo/client'`). The `ApolloClient` constructor has also been updated to accept new `uri`, `headers` and `credentials` options. If `uri` is specified, Apollo Client will take care of creating the necessary `HttpLink` behind the scenes. <br/>
  [@hwillson](https://github.com/hwillson) in [#5412](https://github.com/apollographql/apollo-client/pull/5412)

- The `gql` template tag should now be imported from the `@apollo/client` package, rather than the `graphql-tag` package. Although the `graphql-tag` package still works for now, future versions of `@apollo/client` may change the implementation details of `gql` without a major version bump. <br/>
  [@hwillson](https://github.com/hwillson) in [#5451](https://github.com/apollographql/apollo-client/pull/5451)

- `@apollo/client/core` can be used to import the Apollo Client core, which includes everything the main `@apollo/client` package does, except for all React related functionality.  <br/>
  [@kamilkisiela](https://github.com/kamilkisiela) in [#5541](https://github.com/apollographql/apollo-client/pull/5541)

- Several deprecated methods have been fully removed:
  - `ApolloClient#initQueryManager`
  - `QueryManager#startQuery`
  - `ObservableQuery#currentResult`

- Apollo Client now supports setting a new `ApolloLink` (or link chain) after `new ApolloClient()` has been called, using the `ApolloClient#setLink` method.  <br/>
  [@hwillson](https://github.com/hwillson) in [#6193](https://github.com/apollographql/apollo-client/pull/6193)

- The final time a mutation `update` function is called, it can no longer accidentally read optimistic data from other concurrent mutations, which ensures the use of optimistic updates has no lasting impact on the state of the cache after mutations have finished. <br/>
  [@benjamn](https://github.com/benjamn) in [#6551](https://github.com/apollographql/apollo-client/pull/6551)

- Apollo links that were previously maintained in https://github.com/apollographql/apollo-link have been merged into the Apollo Client project. They should be accessed using the new entry points listed in the [migration guide](./docs/source/migrating/apollo-client-3-migration.md).  <br/>
  [@hwillson](https://github.com/hwillson) in [#](TODO)

### `InMemoryCache`

> ⚠️ **Note:** `InMemoryCache` has been significantly redesigned and rewritten in Apollo Client 3.0. Please consult the [migration guide](https://www.apollographql.com/docs/react/v3.0-beta/migrating/apollo-client-3-migration/#cache-improvements) and read the new [documentation](https://www.apollographql.com/docs/react/v3.0-beta/caching/cache-configuration/) to understand everything that has been improved.

- The `InMemoryCache` constructor should now be imported directly from `@apollo/client`, rather than from a separate package. The `apollo-cache-inmemory` package is no longer supported.

  > The `@apollo/client/cache` entry point can be used to import `InMemoryCache` without importing other parts of the Apollo Client codebase. <br/>
    [@hwillson](https://github.com/hwillson) in [#5577](https://github.com/apollographql/apollo-client/pull/5577)

- **[BREAKING]** `FragmentMatcher`, `HeuristicFragmentMatcher`, and `IntrospectionFragmentMatcher` have all been removed. We now recommend using `InMemoryCache`’s `possibleTypes` option instead. For more information see the [Defining `possibleTypes` manually](https://www.apollographql.com/docs/react/v3.0-beta/data/fragments/#defining-possibletypes-manually) section of the docs. <br/>
  [@benjamn](https://github.com/benjamn) in [#5073](https://github.com/apollographql/apollo-client/pull/5073)

- **[BREAKING]** As promised in the [Apollo Client 2.6 blog post](https://blog.apollographql.com/whats-new-in-apollo-client-2-6-b3acf28ecad1), all cache results are now frozen/immutable. <br/>
  [@benjamn](https://github.com/benjamn) in [#5153](https://github.com/apollographql/apollo-client/pull/5153)

- **[BREAKING]** Eliminate "generated" cache IDs to avoid normalizing objects with no meaningful ID, significantly reducing cache memory usage. This might be a backwards-incompatible change if your code depends on the precise internal representation of normalized data in the cache. <br/>
  [@benjamn](https://github.com/benjamn) in [#5146](https://github.com/apollographql/apollo-client/pull/5146)

- **[BREAKING]** `InMemoryCache` will no longer merge the fields of written objects unless the objects are known to have the same identity, and the values of fields with the same name will not be recursively merged unless a custom `merge` function is defined by a field policy for that field, within a type policy associated with the `__typename` of the parent object. <br/>
  [@benjamn](https://github.com/benjamn) in [#5603](https://github.com/apollographql/apollo-client/pull/5603)

- **[BREAKING]** `InMemoryCache` now _throws_ when data with missing or undefined query fields is written into the cache, rather than just warning in development. <br/>
  [@benjamn](https://github.com/benjamn) in [#6055](https://github.com/apollographql/apollo-client/pull/6055)

- **[BREAKING]** `client|cache.writeData` have been fully removed. `writeData` usage is one of the easiest ways to turn faulty assumptions about how the cache represents data internally, into cache inconsistency and corruption. `client|cache.writeQuery`, `client|cache.writeFragment`, and/or `cache.modify` can be used to update the cache.  <br/>
  [@benjamn](https://github.com/benjamn) in [#5923](https://github.com/apollographql/apollo-client/pull/5923)

- `InMemoryCache` now supports tracing garbage collection and eviction. Note that the signature of the `evict` method has been simplified in a potentially backwards-incompatible way. <br/>
  [@benjamn](https://github.com/benjamn) in [#5310](https://github.com/apollographql/apollo-client/pull/5310)

  - **[beta-BREAKING]** Please note that the `cache.evict` method now requires `Cache.EvictOptions`, though it previously supported positional arguments as well. <br/>
    [@danReynolds](https://github.com/danReynolds) in [#6141](https://github.com/apollographql/apollo-client/pull/6141)
    [@benjamn](https://github.com/benjamn) in [#6364](https://github.com/apollographql/apollo-client/pull/6364)

  - Removing an entity object using the `cache.evict` method does not automatically remove dangling references to that entity elsewhere in the cache, but dangling references will be automatically filtered from lists whenever those lists are read from the cache. You can define a custom field `read` function to customize this behavior. See [#6412](https://github.com/apollographql/apollo-client/pull/6412), [#6425](https://github.com/apollographql/apollo-client/pull/6425), and [#6454](https://github.com/apollographql/apollo-client/pull/6454) for further explanation.

- Cache methods that would normally trigger a broadcast, like `cache.evict`, `cache.writeQuery`, and `cache.writeFragment`, can now be called with a named options object, which supports a `broadcast: boolean` property that can be used to silence the broadcast, for situations where you want to update the cache multiple times without triggering a broadcast each time. <br/>
  [@benjamn](https://github.com/benjamn) in [#6288](https://github.com/apollographql/apollo-client/pull/6288)

- `InMemoryCache` now `console.warn`s in development whenever non-normalized data is dangerously overwritten, with helpful links to documentation about normalization and custom `merge` functions. <br/>
  [@benjamn](https://github.com/benjamn) in [#6372](https://github.com/apollographql/apollo-client/pull/6372)

- The result caching system (introduced in [#3394](https://github.com/apollographql/apollo-client/pull/3394)) now tracks dependencies at the field level, rather than at the level of whole entity objects, allowing the cache to return identical (`===`) results much more often than before. <br/>
  [@benjamn](https://github.com/benjamn) in [#5617](https://github.com/apollographql/apollo-client/pull/5617)

- `InMemoryCache` now has a method called `modify` which can be used to update the value of a specific field within a specific entity object:
  ```ts
  cache.modify({
    id: cache.identify(post),
    fields: {
      comments(comments: Reference[], { readField }) {
        return comments.filter(comment => idToRemove !== readField("id", comment));
      },
    },
  });
  ```
  This API gracefully handles cases where multiple field values are associated with a single field name, and also removes the need for updating the cache by reading a query or fragment, modifying the result, and writing the modified result back into the cache. Behind the scenes, the `cache.evict` method is now implemented in terms of `cache.modify`. <br/>
  [@benjamn](https://github.com/benjamn) in [#5909](https://github.com/apollographql/apollo-client/pull/5909)
  and [#6178](https://github.com/apollographql/apollo-client/pull/6178)

- `InMemoryCache` provides a new API for storing client state that can be updated from anywhere:
  ```ts
  import { makeVar } from "@apollo/client"
  const v = makeVar(123)
  console.log(v()) // 123
  console.log(v(v() + 1)) // 124
  console.log(v()) // 124
  v("asdf") // TS type error
  ```
  These variables are _reactive_ in the sense that updating their values invalidates any previously cached query results that depended on the old values. <br/>
  [@benjamn](https://github.com/benjamn) in
  [#5799](https://github.com/apollographql/apollo-client/pull/5799),
  [#5976](https://github.com/apollographql/apollo-client/pull/5976), and
  [#6512](https://github.com/apollographql/apollo-client/pull/6512)

- Various cache read and write performance optimizations, cutting read and write times by more than 50% in larger benchmarks. <br/>
  [@benjamn](https://github.com/benjamn) in [#5948](https://github.com/apollographql/apollo-client/pull/5948)

- The `cache.readQuery` and `cache.writeQuery` methods now accept an `options.id` string, which eliminates most use cases for `cache.readFragment` and `cache.writeFragment`, and skips the implicit conversion of fragment documents to query documents performed by `cache.{read,write}Fragment`. <br/>
  [@benjamn](https://github.com/benjamn) in [#5930](https://github.com/apollographql/apollo-client/pull/5930)

- Support `cache.identify(entity)` for easily computing entity ID strings. <br/>
  [@benjamn](https://github.com/benjamn) in [#5642](https://github.com/apollographql/apollo-client/pull/5642)

- Support eviction of specific entity fields using `cache.evict(id, fieldName)`. <br/>
  [@benjamn](https://github.com/benjamn) in [#5643](https://github.com/apollographql/apollo-client/pull/5643)

- Make `InMemoryCache#evict` remove data from all `EntityStore` layers. <br/>
  [@benjamn](https://github.com/benjamn) in [#5773](https://github.com/apollographql/apollo-client/pull/5773)

- Stop paying attention to `previousResult` in `InMemoryCache`. <br/>
  [@benjamn](https://github.com/benjamn) in [#5644](https://github.com/apollographql/apollo-client/pull/5644)

- Improve optimistic update performance by limiting cache key diversity. <br/>
  [@benjamn](https://github.com/benjamn) in [#5648](https://github.com/apollographql/apollo-client/pull/5648)

- Custom field `read` functions can read from neighboring fields using the `readField(fieldName)` helper, and may also read fields from other entities by calling `readField(fieldName, objectOrReference)`. <br/>
  [@benjamn](https://github.com/benjamn) in [#5651](https://github.com/apollographql/apollo-client/pull/5651)

- Expose cache `modify` and `identify` to the mutate `update` function.  <br/>
  [@hwillson](https://github.com/hwillson) in [#5956](https://github.com/apollographql/apollo-client/pull/5956)

- Add a default `gc` implementation to `ApolloCache`.  <br/>
  [@justinwaite](https://github.com/justinwaite) in [#5974](https://github.com/apollographql/apollo-client/pull/5974)

### React

- **[BREAKING]** The `QueryOptions`, `MutationOptions`, and `SubscriptionOptions` React Apollo interfaces have been renamed to `QueryDataOptions`, `MutationDataOptions`, and `SubscriptionDataOptions` (to avoid conflicting with similarly named and exported Apollo Client interfaces).

- **[BREAKING]** Results with `loading: true` will no longer redeliver previous data, though they may provide partial data from the cache, when available. <br/>
  [@benjamn](https://github.com/benjamn) in [#6566](https://github.com/apollographql/apollo-client/pull/6566)

- **[BREAKING?]** Remove `fixPolyfills.ts`, except when bundling for React Native. If you have trouble with `Map` or `Set` operations due to frozen key objects in React Native, either update React Native to version 0.59.0 (or 0.61.x, if possible) or investigate why `fixPolyfills.native.js` is not included in your bundle. <br/>
  [@benjamn](https://github.com/benjamn) in [#5962](https://github.com/apollographql/apollo-client/pull/5962)

- The contents of the `@apollo/react-hooks` package have been merged into `@apollo/client`, enabling the following all-in-one `import`:
  ```ts
  import { ApolloClient, ApolloProvider, useQuery } from '@apollo/client';
  ```
  [@hwillson](https://github.com/hwillson) in [#5357](https://github.com/apollographql/apollo-client/pull/5357)

- React SSR features (previously accessed via `@apollo/react-ssr`) can now be accessed from the separate Apollo Client entry point of `@apollo/client/react/ssr`. These features are not included in the default `@apollo/client` bundle.  <br/>
  [@hwillson](https://github.com/hwillson) in [#6499](https://github.com/apollographql/apollo-client/pull/6499)

### General

- **[BREAKING]** Removed `graphql-anywhere` since it's no longer used by Apollo Client.  <br/>
  [@hwillson](https://github.com/hwillson) in [#5159](https://github.com/apollographql/apollo-client/pull/5159)

- **[BREAKING]** Removed `apollo-boost` since Apollo Client 3.0 provides a boost like getting started experience out of the box.  <br/>
  [@hwillson](https://github.com/hwillson) in [#5217](https://github.com/apollographql/apollo-client/pull/5217)

- **[BREAKING]** We are no longer exporting certain (intended to be) internal utilities. If you are depending on some of the lesser known exports from `apollo-cache`, `apollo-cache-inmemory`, or `apollo-utilities`, they may no longer be available from `@apollo/client`. <br/>
  [@hwillson](https://github.com/hwillson) in [#5437](https://github.com/apollographql/apollo-client/pull/5437) and [#5514](https://github.com/apollographql/apollo-client/pull/5514)

  > Utilities that were previously externally available through the `apollo-utilities` package are now only available by importing from `@apollo/client/utilities`. <br/>
    [@hwillson](https://github.com/hwillson) in [#5683](https://github.com/apollographql/apollo-client/pull/5683)

- Make sure all `graphql-tag` public exports are re-exported.  <br/>
  [@hwillson](https://github.com/hwillson) in [#5861](https://github.com/apollographql/apollo-client/pull/5861)

- Fully removed `prettier`. The Apollo Client team has decided to no longer automatically enforce code formatting across the codebase. In most cases existing code styles should be followed as much as possible, but this is not a hard and fast rule.  <br/>
  [@hwillson](https://github.com/hwillson) in [#5227](https://github.com/apollographql/apollo-client/pull/5227)

- Make sure `ApolloContext` plays nicely with IE11 when storing the shared context.  <br/>
  [@ms](https://github.com/ms) in [#5840](https://github.com/apollographql/apollo-client/pull/5840)

- Migrated React Apollo HOC and Components functionality into Apollo Client, making it accessible from `@apollo/client/react/components` and `@apollo/client/react/hoc` entry points.  <br/>
  [@hwillson](https://github.com/hwillson) in [#6558](https://github.com/apollographql/apollo-client/pull/6558)

- Support passing a `context` object through the link execution chain when using subscriptions.  <br/>
  [@sgtpepper43](https://github.com/sgtpepper43) in [#4925](https://github.com/apollographql/apollo-client/pull/4925)

- `MockSubscriptionLink` now supports multiple subscriptions.  <br/>
  [@dfrankland](https://github.com/dfrankland) in [#6081](https://github.com/apollographql/apollo-client/pull/6081)

### Bug Fixes

- `useMutation` adjustments to help avoid an infinite loop / too many renders issue, caused by unintentionally modifying the `useState` based mutation result directly.  <br/>
  [@hwillson](https://github/com/hwillson) in [#5770](https://github.com/apollographql/apollo-client/pull/5770)

- Missing `__typename` fields no longer cause the `InMemoryCache#diff` result to be marked `complete: false`, if those fields were added by `InMemoryCache#transformDocument` (which calls `addTypenameToDocument`). <br/>
  [@benjamn](https://github.com/benjamn) in [#5787](https://github.com/apollographql/apollo-client/pull/5787)

- Fixed an issue that allowed `@client @export` based queries to lead to extra unnecessary network requests being fired.  <br/>
  [@hwillson](https://github.com/hwillson) in [#5946](https://github.com/apollographql/apollo-client/pull/5946)

- Refined `useLazyQuery` types to help prevent runtime errors.  <br/>
  [@benmosher](https://github.com/benmosher) in [#5935](https://github.com/apollographql/apollo-client/pull/5935)

- Make sure `@client @export` variables used in watched queries are updated each time the query receives new data that changes the value of the `@export` variable.  <br/>
  [@hwillson](https://github.com/hwillson) in [#5986](https://github.com/apollographql/apollo-client/pull/5986)

- Ensure `useMutation` passes a defined `errorPolicy` option into its underlying `ApolloClient.mutate()` call.  <br/>
  [@jamesreggio](https://github.com/jamesreggio) in [#5863](https://github.com/apollographql/apollo-client/pull/5863)

- `useQuery`: Prevent new data re-render attempts during an existing render. This helps avoid React 16.13.0's "Cannot update a component from inside the function body of a different component" warning (https://github.com/facebook/react/pull/17099). <br/>
  [@hwillson](https://github.com/hwillson) in [#6107](https://github.com/apollographql/apollo-client/pull/6107)

- Expand `ApolloError` typings to include `ServerError` and `ServerParseError`.  <br/>
  [@dmarkow](https://github.com/dmarkow) in [#6319](https://github.com/apollographql/apollo-client/pull/6319)

- Fast responses received over the link chain will no longer conflict with `skip` settings.  <br/>
  [@hwillson](https://github.com/hwillson) in [#6587](https://github.com/apollographql/apollo-client/pull/6587)

## Apollo Client 2.6.8

### Apollo Client (2.6.8)

- Update the `fetchMore` type signature to accept `context`.  <br/>
  [@koenpunt](https://github.com/koenpunt) in [#5147](https://github.com/apollographql/apollo-client/pull/5147)

- Fix type for `Resolver` and use it in the definition of `Resolvers`. <br />
  [@peoplenarthax](https://github.com/peoplenarthax) in [#4943](https://github.com/apollographql/apollo-client/pull/4943)

- Local state resolver functions now receive a `fragmentMap: FragmentMap`
  object, in addition to the `field: FieldNode` object, via the `info`
  parameter. <br/>
  [@mjlyons](https://github.com/mjlyons) in [#5388](https://github.com/apollographql/apollo-client/pull/5388)

- Documentation updates. <br/>
  [@tomquirk](https://github.com/tomquirk) in [#5645](https://github.com/apollographql/apollo-client/pull/5645) <br/>
  [@Sequoia](https://github.com/Sequoia) in [#5641](https://github.com/apollographql/apollo-client/pull/5641) <br/>
  [@phryneas](https://github.com/phryneas) in [#5628](https://github.com/apollographql/apollo-client/pull/5628) <br/>
  [@AryanJ-NYC](https://github.com/AryanJ-NYC) in [#5560](https://github.com/apollographql/apollo-client/pull/5560)

### GraphQL Anywhere (4.2.6)

- Fix `filter` edge case involving `null`.  <br/>
  [@lifeiscontent](https://github.com/lifeiscontent) in [#5110](https://github.com/apollographql/apollo-client/pull/5110)

### Apollo Boost (0.4.7)

- Replace `GlobalFetch` reference with `WindowOrWorkerGlobalScope`.  <br/>
  [@abdonrd](https://github.com/abdonrd) in [#5373](https://github.com/apollographql/apollo-client/pull/5373)

- Add `assumeImmutableResults` typing to apollo boost `PresetConfig` interface. <br/>
  [@bencoullie](https://github.com/bencoullie) in [#5571](https://github.com/apollographql/apollo-client/pull/5571)

## Apollo Client (2.6.4)

### Apollo Client (2.6.4)

- Modify `ObservableQuery` to allow queries with `notifyOnNetworkStatusChange`
  to be notified when loading after an error occurs. <br />
  [@jasonpaulos](https://github.com/jasonpaulos) in [#4992](https://github.com/apollographql/apollo-client/pull/4992)

- Add `graphql` as a `peerDependency` of `apollo-cache` and
  `graphql-anywhere`.  <br/>
  [@ssalbdivad](https://github.com/ssalbdivad) in [#5081](https://github.com/apollographql/apollo-client/pull/5081)

- Documentation updates.  </br>
  [@raibima](https://github.com/raibima) in [#5132](https://github.com/apollographql/apollo-client/pull/5132)  <br/>
  [@hwillson](https://github.com/hwillson) in [#5141](https://github.com/apollographql/apollo-client/pull/5141)

## Apollo Client (2.6.3)

### Apollo Client (2.6.3)

- A new `ObservableQuery.resetQueryStoreErrors()` method is now available that
  can be used to clear out `ObservableQuery` query store errors.  <br/>
  [@hwillson](https://github.com/hwillson) in [#4941](https://github.com/apollographql/apollo-client/pull/4941)
- Documentation updates.  <br/>
  [@michael-watson](https://github.com/michael-watson) in [#4940](https://github.com/apollographql/apollo-client/pull/4940)  <br/>
  [@hwillson](https://github.com/hwillson) in [#4969](https://github.com/apollographql/apollo-client/pull/4969)


## Apollo Client (2.6.1)

### Apollo Utilities 1.3.2

- Reimplement `isEqual` without pulling in massive `lodash.isequal`. <br/>
  [@benjamn](https://github.com/benjamn) in [#4924](https://github.com/apollographql/apollo-client/pull/4924)

## Apollo Client (2.6.1)

- In all Apollo Client packages, the compilation of `lib/bundle.esm.js` to `lib/bundle.cjs.js` and `lib/bundle.umd.js` now uses Babel instead of Rollup, since Babel correctly compiles some [edge cases](https://github.com/apollographql/apollo-client/issues/4843#issuecomment-495717720) that neither Rollup nor TypeScript compile correctly. <br/>
  [@benjamn](https://github.com/benjamn) in [#4911](https://github.com/apollographql/apollo-client/pull/4911)

### Apollo Cache In-Memory 1.6.1

- Pretend that `__typename` exists on the root Query when matching fragments. <br/>
  [@benjamn](https://github.com/benjamn) in [#4853](https://github.com/apollographql/apollo-client/pull/4853)

### Apollo Utilities 1.3.1

- The `isEqual` function has been reimplemented using the `lodash.isequal` npm package, to better support circular references. Since the `lodash.isequal` package is already used by `react-apollo`, this change is likely to decrease total bundle size. <br/>
  [@capaj](https://github.com/capaj) in [#4915](https://github.com/apollographql/apollo-client/pull/4915)

## Apollo Client (2.6.0)

- In production, `invariant(condition, message)` failures will now include
  a unique error code that can be used to trace the error back to the
  point of failure. <br/>
  [@benjamn](https://github.com/benjamn) in [#4521](https://github.com/apollographql/apollo-client/pull/4521)

### Apollo Client 2.6.0

- If you can be sure your application code does not modify cache result objects (see `freezeResults` note below), you can unlock substantial performance improvements by communicating this assumption via
  ```ts
  new ApolloClient({ assumeImmutableResults: true })
  ```
  which allows the client to avoid taking defensive snapshots of past results using `cloneDeep`, as explained by [@benjamn](https://github.com/benjamn) in [#4543](https://github.com/apollographql/apollo-client/pull/4543).

- Identical overlapping queries are now deduplicated internally by `apollo-client`, rather than using the `apollo-link-dedup` package. <br/>
  [@benjamn](https://github.com/benjamn) in commit [7cd8479f](https://github.com/apollographql/apollo-client/pull/4586/commits/7cd8479f27ce38930f122e4f703c4081a75a63a7)

- The `FetchPolicy` type has been split into two types, so that passing `cache-and-network` to `ApolloClient#query` is now forbidden at the type level, whereas previously it was forbidden by a runtime `invariant` assertion:
  ```ts
  export type FetchPolicy =
    | 'cache-first'
    | 'network-only'
    | 'cache-only'
    | 'no-cache'
    | 'standby';

  export type WatchQueryFetchPolicy =
    | FetchPolicy
    | 'cache-and-network';
  ```
  The exception thrown if you ignore the type error has also been improved to explain the motivation behind this restriction. <br/>
  [Issue #3130 (comment)](https://github.com/apollographql/apollo-client/issues/3130#issuecomment-478409066) and commit [cf069bc7](github.com/apollographql/apollo-client/commit/cf069bc7ee6577092234b0eb0ac32e05d50f5a1c)

- Avoid updating (and later invalidating) cache watches when `fetchPolicy` is `'no-cache'`. <br/>
  [@bradleyayers](https://github.com/bradleyayers) in [PR #4573](https://github.com/apollographql/apollo-client/pull/4573), part of [issue #3452](https://github.com/apollographql/apollo-client/issues/3452)

- Remove temporary `queryId` after `fetchMore` completes. <br/>
  [@doomsower](https://github.com/doomsower) in [#4440](https://github.com/apollographql/apollo-client/pull/4440)

- Call `clearStore` callbacks after clearing store. <br/>
  [@ds8k](https://github.com/ds8k) in [#4695](https://github.com/apollographql/apollo-client/pull/4695)

- Perform all `DocumentNode` transforms once, and cache the results. <br/>
  [@benjamn](https://github.com/benjamn) in [#4601](https://github.com/apollographql/apollo-client/pull/4601)

- Accommodate `@client @export` variable changes in `ObservableQuery`. <br/>
  [@hwillson](https://github.com/hwillson) in [#4604](https://github.com/apollographql/apollo-client/pull/4604)

- Support the `returnPartialData` option for watched queries again. <br/>
  [@benjamn](https://github.com/benjamn) in [#4743](https://github.com/apollographql/apollo-client/pull/4743)

- Preserve `networkStatus` for incomplete `cache-and-network` queries. <br/>
  [@benjamn](https://github.com/benjamn) in [#4765](https://github.com/apollographql/apollo-client/pull/4765)

- Preserve `cache-and-network` `fetchPolicy` when refetching. <br/>
  [@benjamn](https://github.com/benjamn) in [#4840](https://github.com/apollographql/apollo-client/pull/4840)

- Update the React Native docs to remove the request for external example apps that we can link to. We're no longer going to manage a list of external example apps. <br />
  [@hwillson](https://github.com/hwillson) in [#4531](https://github.com/apollographql/apollo-client/pull/4531)

- Polling queries are no longer batched together, so their scheduling should be more predictable. <br/>
  [@benjamn](https://github.com/benjamn) in [#4800](https://github.com/apollographql/apollo-client/pull/4800)

### Apollo Cache In-Memory 1.6.0

- Support `new InMemoryCache({ freezeResults: true })` to help enforce immutability. <br/>
  [@benjamn](https://github.com/benjamn) in [#4514](https://github.com/apollographql/apollo-client/pull/4514)

- Allow `IntrospectionFragmentMatcher` to match fragments against the root `Query`, as `HeuristicFragmentMatcher` does. <br/>
  [@rynobax](https://github.com/rynobax) in [#4620](https://github.com/apollographql/apollo-client/pull/4620)

- Rerential identity (`===`) of arrays in cache results will now be preserved for unchanged data. <br/>
  [@benjamn](https://github.com/benjamn) in commit [f3091d6a](https://github.com/apollographql/apollo-client/pull/4586/commits/f3091d6a7e91be98549baea58903282cc540f460)

- Avoid adding `__typename` field to `@client` selection sets that have been `@export`ed as input variables. <br/>
  [@benjamn](https://github.com/benjamn) in [#4784](https://github.com/apollographql/apollo-client/pull/4784)

### GraphQL Anywhere 4.2.2

- The `graphql` function can now be configured to ignore `@include` and
  `@skip` directives (useful when walking a fragment to generate prop types
  or filter result data).  <br/>
  [@GreenGremlin](https://github.com/GreenGremlin) in [#4373](https://github.com/apollographql/apollo-client/pull/4373)


## Apollo Client 2.5.1

### apollo-client 2.5.1

- Fixes `A tuple type element list cannot be empty` issue.  <br/>
  [@benjamn](https://github.com/benjamn) in [#4502](https://github.com/apollographql/apollo-client/pull/4502)

### graphql-anywhere 4.2.1

- Adds back the missing `graphql-anywhere/lib/async` entry point.  <br/>
  [@benjamn](https://github.com/benjamn) in [#4503](https://github.com/apollographql/apollo-client/pull/4503)


## Apollo Client (2.5.0)

### Apollo Client (2.5.0)

- Introduces new local state management features (client-side schema
  and local resolver / `@client` support) and many overall code improvements,
  to help reduce the Apollo Client bundle size.  <br/>
  [#4361](https://github.com/apollographql/apollo-client/pull/4361)
- Revamped CJS and ESM bundling approach with Rollup.  <br/>
  [@rosskevin](https://github.com/rosskevin) in [#4261](https://github.com/apollographql/apollo-client/pull/4261)
- Fixes an issue where the `QueryManager` was accidentally returning cached
  data for `network-only` queries.  <br/>
  [@danilobuerger](https://github.com/danilobuerger) in [#4352](https://github.com/apollographql/apollo-client/pull/4352)
- Fixed an issue in the repo `.gitattributes` that was causing binary files
  to have their line endings adjusted, and cleaned up corrupted documentation
  images (ref: https://github.com/apollographql/apollo-client/pull/4232).  <br/>
  [@rajington](https://github.com/rajington) in [#4438](https://github.com/apollographql/apollo-client/pull/4438)
- Improve (and shorten) query polling implementation.  <br/>
  [PR #4337](https://github.com/apollographql/apollo-client/pull/4337)


## Apollo Client (2.4.13)

### Apollo Client (2.4.13)

- Resolve "invalidate" -> "invalidated" typo in `QueryManager`.  <br/>
  [@quazzie](https://github.com/quazzie) in [#4041](https://github.com/apollographql/apollo-client/pull/4041)

- Properly type `setQuery` and fix now typed callers.  <br/>
  [@danilobuerger](https://github.com/danilobuerger) in [#4369](https://github.com/apollographql/apollo-client/pull/4369)

- Align with the React Apollo decision that result `data` should be
  `TData | undefined` instead of `TData | {}`.  <br/>
  [@danilobuerger](https://github.com/danilobuerger) in [#4356](https://github.com/apollographql/apollo-client/pull/4356)

- Documentation updates.  <br/>
  [@danilobuerger](https://github.com/danilobuerger) in [#4340](https://github.com/apollographql/apollo-client/pull/4340)  <br />
  [@justyn-clark](https://github.com/justyn-clark) in [#4383](https://github.com/apollographql/apollo-client/pull/4383)  <br />
  [@jtassin](https://github.com/jtassin) in [#4287](https://github.com/apollographql/apollo-client/pull/4287)  <br />
  [@Gongreg](https://github.com/Gongreg) in [#4386](https://github.com/apollographql/apollo-client/pull/4386)  <br />
  [@davecardwell](https://github.com/davecardwell) in [#4399](https://github.com/apollographql/apollo-client/pull/4399)  <br />
  [@michaelknoch](https://github.com/michaelknoch) in [#4384](https://github.com/apollographql/apollo-client/pull/4384)  <br />

## Apollo Client (2.4.12)

### Apollo Client (2.4.12)

- Support `ApolloClient#stop` method for safe client disposal. <br/>
  [PR #4336](https://github.com/apollographql/apollo-client/pull/4336)

## Apollo Client (2.4.11)

- Added explicit dependencies on the
  [`tslib`](https://www.npmjs.com/package/tslib) package to all client
  packages to fix
  [Issue #4332](https://github.com/apollographql/apollo-client/issues/4332).

### Apollo Client (2.4.11)

- Reverted some breaking changes accidentally released in a patch version
  (2.4.10). [PR #4334](https://github.com/apollographql/apollo-client/pull/4334)

## Apollo Client (2.4.10)

### Apollo Client (2.4.10)

- The `apollo-client` package no longer exports a `printAST` function from
  `graphql/language/printer`. If you need this functionality, import it
  directly: `import { print } from "graphql/language/printer"`

- Query polling now uses a simpler scheduling strategy based on a single
  `setTimeout` interval rather than multiple `setInterval` timers. The new
  timer fires at the rate of the fastest polling interval, and queries
  with longer polling intervals fire whenever the time elapsed since they
  last fired exceeds their desired interval. <br/>
  [PR #4243](https://github.com/apollographql/apollo-client/pull/4243)

### Apollo Cache In-Memory (1.4.1)

- The `optimism` npm package has been updated to a version (0.6.9) that
  provides its own TypeScript declarations, which should fix problems like
  [Issue #4327](https://github.com/apollographql/apollo-client/issues/4327). <br/>
  [PR #4331](https://github.com/apollographql/apollo-client/pull/4331)

- Error messages involving GraphQL queries now print the queries using
  `JSON.stringify` instead of the `print` function exported by the
  `graphql` package, to avoid pulling unnecessary printing logic into your
  JavaScript bundle. <br/>
  [PR #4234](https://github.com/apollographql/apollo-client/pull/4234)

- The `QueryKeyMaker` abstraction has been removed, meaning that cache
  results for non-identical queries (or sub-queries) with equivalent
  structure will no longer be cached together. This feature was a nice
  optimization in certain specific use cases, but it was not worth the
  additional complexity or bundle size. <br/>
  [PR #4245](https://github.com/apollographql/apollo-client/pull/4245)

### Apollo Utilities (1.1.1)

- The `flattenSelections` helper function is no longer exported from
  `apollo-utilities`, since `getDirectiveNames` has been reimplemented
  without using `flattenSelections`, and `flattenSelections` has no clear
  purpose now. If you need the old functionality, use a visitor:
  ```ts
  import { visit } from "graphql/language/visitor";

  function flattenSelections(selection: SelectionNode) {
    const selections: SelectionNode[] = [];
    visit(selection, {
      SelectionSet(ss) {
        selections.push(...ss.selections);
      }
    });
    return selections;
  }
  ```

## Apollo Client (2.4.9)

### Apollo Client (2.4.9)

- Apollo Client has been updated to use `graphql` 14.x as a dev dependency.  <br/>
  [@hwillson](https://github.com/hwillson) in [#4233](https://github.com/apollographql/apollo-client/pull/4233)

- The `onClearStore` function can now be used to register callbacks that should
  be triggered when calling `clearStore`.  <br/>
  [@joe-re](https://github.com/joe-re) in [#4082](https://github.com/apollographql/apollo-client/pull/4082)

- Make `isApolloError` available for external use.  <br/>
  [@FredyC](https://github.com/FredyC) in [#4223](https://github.com/apollographql/apollo-client/pull/4223)

- The `QueryManager` now calls `complete` on the observables used by
  Apollo Client's Subscription handling. This gives finite subscriptions a
  chance to handle cleanup.  <br/>
  [@sujeetsr](https://github.com/sujeetsr) in [#4290](https://github.com/apollographql/apollo-client/pull/4290)

- Documentation updates.  <br/>
  [@lifedup](https://github.com/lifedup) in [#3931](https://github.com/apollographql/apollo-client/pull/3931)  <br />
  [@Dem0n3D](https://github.com/Dem0n3D) in [#4008](https://github.com/apollographql/apollo-client/pull/4008)  <br />
  [@anand-sundaram-zocdoc](https://github.com/anand-sundaram-zocdoc) in [#4009](https://github.com/apollographql/apollo-client/pull/4009)  <br />
  [@mattphoto](https://github.com/mattphoto) in [#4026](https://github.com/apollographql/apollo-client/pull/4026)  <br />
  [@birge](https://github.com/birge) in [#4029](https://github.com/apollographql/apollo-client/pull/4029)  <br />
  [@mxstbr](https://github.com/mxstbr) in [#4127](https://github.com/apollographql/apollo-client/pull/4127)  <br/>
  [@Caerbannog](https://github.com/Caerbannog) in [#4140](https://github.com/apollographql/apollo-client/pull/4140)  <br/>
  [@jedwards1211](https://github.com/jedwards1211) in [#4179](https://github.com/apollographql/apollo-client/pull/4179)  <br/>
  [@nutboltu](https://github.com/nutboltu) in [#4182](https://github.com/apollographql/apollo-client/pull/4182)  <br/>
  [@CarloPalinckx](https://github.com/CarloPalinckx) in [#4189](https://github.com/apollographql/apollo-client/pull/4189)  <br/>
  [@joebernard](https://github.com/joebernard) in [#4206](https://github.com/apollographql/apollo-client/pull/4206)  <br/>
  [@evans](https://github.com/evans) in [#4213](https://github.com/apollographql/apollo-client/pull/4213)  <br/>
  [@danilobuerger](https://github.com/danilobuerger) in [#4214](https://github.com/apollographql/apollo-client/pull/4214)  <br/>
  [@stubailo](https://github.com/stubailo) in [#4220](https://github.com/apollographql/apollo-client/pull/4220)  <br/>
  [@haysclark](https://github.com/haysclark) in [#4255](https://github.com/apollographql/apollo-client/pull/4255)  <br/>
  [@shelmire](https://github.com/shelmire) in [#4266](https://github.com/apollographql/apollo-client/pull/4266)  <br/>
  [@peggyrayzis](https://github.com/peggyrayzis) in [#4280](https://github.com/apollographql/apollo-client/pull/4280)  <br/>
  [@caydie-tran](https://github.com/caydie-tran) in [#4300](https://github.com/apollographql/apollo-client/pull/4300)

### Apollo Utilities (1.1.0)

- Transformation utilities have been refactored to work with `graphql` 14.x.
  GraphQL AST's are no longer being directly modified.  <br/>
  [@hwillson](https://github.com/hwillson) in [#4233](https://github.com/apollographql/apollo-client/pull/4233)

### Apollo Cache In-Memory (1.4.0)

- The speed and memory usage of optimistic reads and writes has been
  improved dramatically using a new layering technique that does not
  require copying the non-optimistic contents of the cache.  <br/>
  [PR #4319](https://github.com/apollographql/apollo-client/pull/4319/)

- The `RecordingCache` abstraction has been removed, and thus is no longer
  exported from `apollo-cache-inmemory`.  <br/>
  [PR #4319](https://github.com/apollographql/apollo-client/pull/4319/)

- Export the optimism `wrap` function using ES2015 export syntax, instead of
  CommonJS.  <br/>
  [@ardatan](https://github.com/ardatan) in [#4158](https://github.com/apollographql/apollo-client/pull/4158)

## Apollo Client (2.4.8)

### Apollo Client (2.4.8)

- Documentation and config updates.  <br/>
  [@justinanastos](https://github.com/justinanastos) in [#4187](https://github.com/apollographql/apollo-client/pull/4187)  <br/>
  [@PowerKiKi](https://github.com/PowerKiKi) in [#3693](https://github.com/apollographql/apollo-client/pull/3693)  <br/>
  [@nandito](https://github.com/nandito) in [#3865](https://github.com/apollographql/apollo-client/pull/3865)

- Schema/AST tranformation utilities have been updated to work properly with
  `@client` directives.  <br/>
  [@justinmakaila](https://github.com/justinmakaila) in [#3482](https://github.com/apollographql/apollo-client/pull/3482)

### Apollo Cache In-Memory (1.3.12)

- Avoid using `DepTrackingCache` for optimistic reads.
  [PR #4521](https://github.com/apollographql/apollo-client/pull/4251)

- When creating an `InMemoryCache` object, it's now possible to disable the
  result caching behavior introduced in [#3394](https://github.com/apollographql/apollo-client/pull/3394),
  either for diagnostic purposes or because the benefit of caching repeated
  reads is not worth the extra memory usage in your application:
  ```ts
  new InMemoryCache({
    resultCaching: false
  })
  ```
  Part of [PR #4521](https://github.com/apollographql/apollo-client/pull/4251).

## Apollo Client (2.4.7)

### Apollo Client (2.4.7)

- The `ApolloClient` constructor has been updated to accept `name` and
  `version` params, that can be used to support Apollo Server [Client Awareness](https://www.apollographql.com/docs/apollo-server/v2/features/metrics.html#Client-Awareness)
  functionality. These client awareness properties are passed into the
  defined Apollo Link chain, and are then ultimately sent out as custom
  headers with outgoing requests.  <br/>
  [@hwillson](https://github.com/hwillson) in [#4154](https://github.com/apollographql/apollo-client/pull/4154)

### Apollo Boost (0.1.22)

- No changes.

### Apollo Cache (1.1.21)

- No changes.

### Apollo Cache In-Memory (1.3.11)

- No changes.

### Apollo Utilities (1.0.26)

- No changes.

### Graphql Anywhere (4.1.23)

- No changes.


## Apollo Client (2.4.6)

### Apollo Cache In-Memory (1.3.10)

- Added some `return`s to prevent errors with `noImplicitReturns`
  TypeScript rule.
  [PR #4137](https://github.com/apollographql/apollo-client/pull/4137)

- Exclude the `src/` directory when publishing `apollo-cache-inmemory`.
  [Issue #4083](https://github.com/apollographql/apollo-client/issues/4083)

## Apollo Client (2.4.5)

- Optimistic tests cleanup.
  [PR #3834](https://github.com/apollographql/apollo-client/pull/3834) by
  [@joshribakoff](https://github.com/joshribakoff)

- Documentation updates.
  [PR #3840](https://github.com/apollographql/apollo-client/pull/3840) by
  [@chentsulin](https://github.com/chentsulin) and
  [PR #3844](https://github.com/apollographql/apollo-client/pull/3844) by
  [@lorensr](https://github.com/lorensr)

- Implement `ObservableQuery#isDifferentFromLastResult` to fix
  [Issue #4054](https://github.com/apollographql/apollo-client/issues/4054) and
  [Issue #4031](https://github.com/apollographql/apollo-client/issues/4031).
  [PR #4069](https://github.com/apollographql/apollo-client/pull/4069)

### Apollo Cache (1.1.20)

- Add `readQuery` test to make sure options aren't mutated.
  [@CarloPalinckx](https://github.com/CarloPalinckx) in
  [#3838](https://github.com/apollographql/apollo-client/pull/3838)

### Apollo Cache In-Memory (1.3.9)

- Avoid modifying source objects when merging cache results.
  [Issue #4081](https://github.com/apollographql/apollo-client/issues/4081)
  [PR #4089](https://github.com/apollographql/apollo-client/pull/4089)

### Apollo Utilities (1.0.25)

- Fix `apollo-utilities` `isEqual` bug due to missing `hasOwnProperty`
  check. [PR #4072](https://github.com/apollographql/apollo-client/pull/4072)
  by [@samkline](https://github.com/samkline)

## Apollo Client (2.4.4)

### Apollo Utilities (1.0.24)

- Discard property accessor functions in `cloneDeep` helper, to fix
  [issue #4034](https://github.com/apollographql/apollo-client/issues/4034).

- Unconditionally remove `cloneDeep` property accessors.
  [PR #4039](https://github.com/apollographql/apollo-client/pull/4039)

- Avoid copying non-enumerable and/or `Symbol` keys in `cloneDeep`.
  [PR #4052](https://github.com/apollographql/apollo-client/pull/4052)

### Apollo Cache In-Memory (1.3.7)

- Throw when querying non-scalar objects without a selection set.
  [Issue #4025](https://github.com/apollographql/apollo-client/issues/4025)
  [PR #4038](https://github.com/apollographql/apollo-client/pull/4038)

- Work around spec non-compliance of `Map#set` and `Set#add` in IE11.
  [Issue #4024](https://github.com/apollographql/apollo-client/issues/4024)
  [PR #4012](https://github.com/apollographql/apollo-client/pull/4012)

## Apollo Client (2.4.3)

- Add additional checks to make sure we don't try to set the network status
  of queries in the store, when the store doesn't exist.  <br/>
  [@i6mi6](https://github.com/i6mi6) in [#3914](https://github.com/apollographql/apollo-client/pull/3914)
- Documentation updates.  <br/>
  [@shanonvl](https://github.com/shanonvl) in [#3925](https://github.com/apollographql/apollo-client/pull/3925)  <br/>
  [@ojh102](https://github.com/ojh102) in [#3920](https://github.com/apollographql/apollo-client/pull/3920)  <br/>
  [@Bkucera](https://github.com/Bkucera) in [#3919](https://github.com/apollographql/apollo-client/pull/3919)  <br/>
  [@j4chou](https://github.com/j4chou) in [#3915](https://github.com/apollographql/apollo-client/pull/3915)  <br/>
  [@billfienberg](https://github.com/billfienberg) in [#3886](https://github.com/apollographql/apollo-client/pull/3886)  <br/>
  [@TLadd](https://github.com/TLadd) in [#3884](https://github.com/apollographql/apollo-client/pull/3884)

- The `ObservableQuery` class now makes a deep clone of `lastResult` when
  first received, so that the `isDifferentResult` logic will not be
  confused if the result object is modified later.
  [Issue #3992](https://github.com/apollographql/apollo-client/issues/3992)
  [PR #4032](https://github.com/apollographql/apollo-client/pull/4032/commits/e66027c5341dc7aaf71ee7ffcba1305b9a553525)

### Apollo Cache In-Memory (1.3.6)

- Optimize repeated `apollo-cache-inmemory` reads by caching partial query
  results, for substantial performance improvements. As a consequence, watched
  queries will not be rebroadcast unless the data have changed.
  [PR #3394](https://github.com/apollographql/apollo-client/pull/3394)

- Include root ID and fragment matcher function in cache keys computed by
  `StoreReader#executeStoreQuery` and `executeSelectionSet`, and work
  around bugs in the React Native `Map` and `Set` polyfills.
  [PR #3964](https://github.com/apollographql/apollo-client/pull/3964)
  [React Native PR #21492 (pending)](https://github.com/facebook/react-native/pull/21492)

- The `apollo-cache-inmemory` package now allows `graphql@^14.0.0` as a
  peer dependency.
  [Issue #3978](https://github.com/apollographql/apollo-client/issues/3978)

- The `apollo-cache-inmemory` package now correctly broadcasts changes
  even when the new data is `===` to the old data, since the contents of
  the data object may have changed.
  [Issue #3992](https://github.com/apollographql/apollo-client/issues/3992)
  [PR #4032](https://github.com/apollographql/apollo-client/pull/4032/commits/d6a673fbc1444e115e90cc9e4c7fa3fc67bb7e56)

### Apollo GraphQL Anywhere (4.1.20)

- Make `graphql-anywhere` `filter` function generic (typescript).  <br/>
  [@minznerjosh](https://github.com/minznerjosh) in [#3929](https://github.com/apollographql/apollo-client/pull/3929)

### Apollo Utilities (1.0.22)

- The `fclone` package has been replaced with a custom `cloneDeep`
  implementation that is tolerant of cycles, symbol properties, and
  non-enumerable properties.
  [PR #4032](https://github.com/apollographql/apollo-client/pull/4032/commits/78e2ad89f950da2829f49c7876f968adb2bc1302)

### Apollo Boost (0.1.17)

- Remove duplicate InMemoryCache export for Babel 6 compatibility.
  [Issue #3910](https://github.com/apollographql/apollo-client/issues/3910)
  [PR #3932](https://github.com/apollographql/apollo-client/pull/3932)

### Apollo Cache (1.1.18)

- No changes.

## Apollo Client (2.4.2)

### Apollo Client (2.4.2)

- Apollo Client no longer deep freezes query results.
  [@hwillson](https://github.com/hwillson) in [#3883](https://github.com/apollographql/apollo-client/pull/3883)
- A new `clearStore` method has been added, that will remove all data from
  the store. Unlike `resetStore`, it will not refetch active queries after
  removing store data.
  [@hwillson](https://github.com/hwillson) in [#3885](https://github.com/apollographql/apollo-client/pull/3885)

### Apollo Utilities (1.0.21)

- Replace the custom `cloneDeep` implementation with
  [`fclone`](https://www.npmjs.com/package/fclone), to avoid crashing when
  encountering circular references.  <br/>
  [@hwillson](https://github.com/hwillson) in [#3881](https://github.com/apollographql/apollo-client/pull/3881)

### Apollo Boost (0.1.16)

- No changes.

### Apollo Cache (1.1.17)

- No changes.

### Apollo Cache In-Memory (1.2.10)

- No changes.

### Apollo GraphQL Anywhere (4.1.19)

- No changes.


## 2.4.1 (August 26, 2018)

### Apollo Client (2.4.1)

- `mutate`'s `refetchQueries` option now allows queries to include a custom
  `context` option. This `context` will be used when refetching the query.
  For example:

  ```js
  context = {
    headers: {
      token: 'some auth token',
    },
  };
  client.mutate({
    mutation: UPDATE_CUSTOMER_MUTATION,
    variables: {
      userId: user.id,
      firstName,
      ...
    },
    refetchQueries: [{
      query: CUSTOMER_MESSAGES_QUERY,
      variables: { userId: user.id },
      context,
    }],
    context,
  });
  ```

  The `CUSTOMER_MESSAGES_QUERY` above will be refetched using `context`.
  Normally queries are refetched using the original context they were first
  started with, but this provides a way to override the context, if needed.  <br/>
  [@hwillson](https://github.com/hwillson) in [#3852](https://github.com/apollographql/apollo-client/pull/3852)

- Documentation updates.  <br/>
  [@hwillson](https://github.com/hwillson) in [#3841](https://github.com/apollographql/apollo-client/pull/3841)

### Apollo Boost (0.1.15)

- Various internal infrastructure changes related to building, bundling,
  testing, etc.
  [@hwillson](https://github.com/hwillson) in [#3817](https://github.com/apollographql/apollo-client/pull/3817)

### Apollo Cache (1.1.16)

- Various internal infrastructure changes related to building, bundling,
  testing, etc.
  [@hwillson](https://github.com/hwillson) in [#3817](https://github.com/apollographql/apollo-client/pull/3817)

### Apollo Cache In-Memory (1.2.9)

- Various internal infrastructure changes related to building, bundling,
  testing, etc.
  [@hwillson](https://github.com/hwillson) in [#3817](https://github.com/apollographql/apollo-client/pull/3817)

### Apollo Utilities (1.0.20)

- Various internal infrastructure changes related to building, bundling,
  testing, etc.
  [@hwillson](https://github.com/hwillson) in [#3817](https://github.com/apollographql/apollo-client/pull/3817)

### Apollo GraphQL Anywhere (4.1.18)

- Various internal infrastructure changes related to building, bundling,
  testing, etc.
  [@hwillson](https://github.com/hwillson) in [#3817](https://github.com/apollographql/apollo-client/pull/3817)


## 2.4.0 (August 17, 2018)

### Apollo Client (2.4.0)

- Add proper error handling for subscriptions. If you have defined an `error`
  handler on your subscription observer, it will now be called when an error
  comes back in a result, and the `next` handler will be skipped (similar to
  how we're handling errors with mutations). Previously, the error was
  just passed in the result to the `next` handler. If you don't have an
  `error` handler defined, the previous functionality is maintained, meaning
  the error is passed in the result, giving the next handler a chance to deal
  with it. This should help address backwards compatibility (and is the reason
  for the minor version bumo in this release).  <br/>
  [@clayne11](https://github.com/clayne11) in [#3800](https://github.com/apollographql/apollo-client/pull/3800)
- Allow an `optimistic` param to be passed into `ApolloClient.readQuery` and
  `ApolloClient.readFragment`, that when set to `true`, will allow
  optimistic results to be returned. Is `false` by default.  <br/>
  [@jay1337](https://github.com/jay1337) in [#2429](https://github.com/apollographql/apollo-client/pull/2429)
- Optimistic tests cleanup.  <br/>
  [@joshribakoff](https://github.com/joshribakoff) in [#3713](https://github.com/apollographql/apollo-client/pull/3713)
- Make sure each package has its own `.npmignore`, so they're taken into
  consideration when publishing via lerna.  <br/>
  [@hwillson](https://github.com/hwillson) in [#3828](https://github.com/apollographql/apollo-client/pull/3828)
- Documentation updates.  <br/>
  [@toolness](https://github.com/toolness) in [#3804](https://github.com/apollographql/apollo-client/pull/3804)  <br/>
  [@pungggi](https://github.com/pungggi) in [#3798](https://github.com/apollographql/apollo-client/pull/3798)  <br/>
  [@lorensr](https://github.com/lorensr) in [#3748](https://github.com/apollographql/apollo-client/pull/3748)  <br/>
  [@joshribakoff](https://github.com/joshribakoff) in [#3730](https://github.com/apollographql/apollo-client/pull/3730)  <br/>
  [@yalamber](https://github.com/yalamber) in [#3819](https://github.com/apollographql/apollo-client/pull/3819)  <br/>
  [@pschreibs85](https://github.com/pschreibs85) in [#3812](https://github.com/apollographql/apollo-client/pull/3812)  <br/>
  [@msreekm](https://github.com/msreekm) in [#3808](https://github.com/apollographql/apollo-client/pull/3808)  <br/>
  [@kamaltmo](https://github.com/kamaltmo) in [#3806](https://github.com/apollographql/apollo-client/pull/3806)  <br/>
  [@lorensr](https://github.com/lorensr) in [#3739](https://github.com/apollographql/apollo-client/pull/3739)  <br/>
  [@brainkim](https://github.com/brainkim) in [#3680](https://github.com/apollographql/apollo-client/pull/3680)

### Apollo Cache In-Memory (1.2.8)

- Fix typo in `console.warn` regarding fragment matching error message.  <br/>
  [@combizs](https://github.com/combizs) in [#3701](https://github.com/apollographql/apollo-client/pull/3701)

### Apollo Boost (0.1.14)

- No changes.

### Apollo Cache (1.1.15)

- No changes.

### Apollo Utilities (1.0.19)

- No changes.

### Apollo GraphQL Anywhere (4.1.17)

- No changes.


## 2.3.8 (August 9, 2018)

### Apollo Client (2.3.8)

- Adjusted the `graphql` peer dependency to cover explicit minor ranges.
  Since the ^ operator only covers any minor version if the major version
  is not 0 (since a major version of 0 is technically considered development by
  semver 2), the current ^0.11.0 || ^14.0.0 graphql range doesn't cover
  0.12.* or 0.13.*. This fixes the `apollo-client@X has incorrect peer
  dependency "graphql@^0.11.0 || ^14.0.0"` errors that people might have
  seen using `graphql` 0.12.x or 0.13.x.  <br/>
  [@hwillson](https://github.com/hwillson) in [#3746](https://github.com/apollographql/apollo-client/pull/3746)
- Document `setVariables` internal API status.  <br/>
  [@PowerKiKi](https://github.com/PowerKiKi) in [#3692](https://github.com/apollographql/apollo-client/pull/3692)
- Corrected `ApolloClient.queryManager` typing as it may be `undefined`.  <br/>
  [@danilobuerger](https://github.com/danilobuerger) in [#3661](https://github.com/apollographql/apollo-client/pull/3661)
- Make sure using a `no-cache` fetch policy with subscriptions prevents data
  from being cached.  <br/>
  [@hwillson](https://github.com/hwillson) in [#3773](https://github.com/apollographql/apollo-client/pull/3773)
- Fixed an issue that sometimes caused empty query results, when using the
  `no-cache` fetch policy.  <br/>
  [@hwillson](https://github.com/hwillson) in [#3777](https://github.com/apollographql/apollo-client/pull/3777)
- Documentation updates.  <br/>
  [@hwillson](https://github.com/hwillson) in [#3750](https://github.com/apollographql/apollo-client/pull/3750)  <br/>
  [@hwillson](https://github.com/hwillson) in [#3754](https://github.com/apollographql/apollo-client/pull/3754)  <br/>
  [@TheMightyPenguin](https://github.com/TheMightyPenguin) in [#3725](https://github.com/apollographql/apollo-client/pull/3725)  <br/>
  [@bennypowers](https://github.com/bennypowers) in [#3668](https://github.com/apollographql/apollo-client/pull/3668)  <br/>
  [@hwillson](https://github.com/hwillson) in [#3762](https://github.com/apollographql/apollo-client/pull/3762)  <br/>
  [@chentsulin](https://github.com/chentsulin) in [#3688](https://github.com/apollographql/apollo-client/pull/3688)  <br/>
  [@chentsulin](https://github.com/chentsulin) in [#3687](https://github.com/apollographql/apollo-client/pull/3687)  <br/>
  [@ardouglass](https://github.com/ardouglass) in [#3645](https://github.com/apollographql/apollo-client/pull/3645)  <br/>
  [@hwillson](https://github.com/hwillson) in [#3764](https://github.com/apollographql/apollo-client/pull/3764)  <br/>
  [@hwillson](https://github.com/hwillson) in [#3767](https://github.com/apollographql/apollo-client/pull/3767)  <br/>
  [@hwillson](https://github.com/hwillson) in [#3774](https://github.com/apollographql/apollo-client/pull/3774)  <br/>
  [@hwillson](https://github.com/hwillson) in [#3779](https://github.com/apollographql/apollo-client/pull/3779)

### Apollo Boost (0.1.13)

- No changes.

### Apollo Cache In-Memory (1.2.7)

- No changes.

### Apollo Cache (1.1.14)

- No changes.

### Apollo Utilities (1.0.18)

- No changes.

### Apollo GraphQL Anywhere (4.1.16)

- No changes.


## 2.3.7 (July 24, 2018)

### Apollo Client (2.3.7)

- Release 2.3.6 broke Typescript compilation. `QueryManager`'s
  `getQueryWithPreviousResult` method included an invalid `variables` return
  type in the auto-generated `core/QueryManager.d.ts` declaration file. The
  type definition had a locally referenced path, that appears to have been
  caused by the typescript compiler getting confused at compile/publish time.
  `getQueryWithPreviousResult` return types are now excplicity identified,
  which helps Typescript avoid the local type reference. For more details,
  see https://github.com/apollographql/apollo-client/issues/3729.  <br/>
  [@hwillson](https://github.com/hwillson) in [#3731](https://github.com/apollographql/apollo-client/pull/3731)

### Apollo Boost (0.1.12)

- No changes.


## 2.3.6 (July 24, 2018)

### Apollo Client (2.3.6)

- Documentation updates. <br/>
  [@ananth99](https://github.com/ananth99) in [#3599](https://github.com/apollographql/apollo-client/pull/3599) <br/>
  [@hwillson](https://github.com/hwillson) in [#3635](https://github.com/apollographql/apollo-client/pull/3635) <br/>
  [@JakeDawkins](https://github.com/JakeDawkins) in [#3642](https://github.com/apollographql/apollo-client/pull/3642) <br/>
  [@hwillson](https://github.com/hwillson) in [#3644](https://github.com/apollographql/apollo-client/pull/3644) <br/>
  [@gbau](https://github.com/gbau) in [#3644](https://github.com/apollographql/apollo-client/pull/3600) <br/>
  [@chentsulin](https://github.com/chentsulin) in [#3608](https://github.com/apollographql/apollo-client/pull/3608) <br/>
  [@MikaelCarpenter](https://github.com/MikaelCarpenter) in [#3609](https://github.com/apollographql/apollo-client/pull/3609) <br/>
  [@Gamezpedia](https://github.com/Gamezpedia) in [#3612](https://github.com/apollographql/apollo-client/pull/3612) <br/>
  [@jinxac](https://github.com/jinxac) in [#3647](https://github.com/apollographql/apollo-client/pull/3647) <br/>
  [@abernix](https://github.com/abernix) in [#3705](https://github.com/apollographql/apollo-client/pull/3705) <br/>
  [@dandv](https://github.com/dandv) in [#3703](https://github.com/apollographql/apollo-client/pull/3703) <br/>
  [@hwillson](https://github.com/hwillson) in [#3580](https://github.com/apollographql/apollo-client/pull/3580) <br/>
- Updated `graphql` `peerDependencies` to handle 14.x versions. <br/>
  [@ivank](https://github.com/ivank) in [#3598](https://github.com/apollographql/apollo-client/pull/3598)
- Add optional generic type params for variables on low level methods. <br/>
  [@mvestergaard](https://github.com/mvestergaard) in [#3588](https://github.com/apollographql/apollo-client/pull/3588)
- Add a new `awaitRefetchQueries` config option to the Apollo Client
  `mutate` function, that when set to `true` will wait for all
  `refetchQueries` to be fully refetched, before resolving the mutation
  call. `awaitRefetchQueries` is `false` by default. <br/>
  [@jzimmek](https://github.com/jzimmek) in [#3169](https://github.com/apollographql/apollo-client/pull/3169)

### Apollo Boost (0.1.11)

- Allow `fetch` to be given as a configuration option to `ApolloBoost`. <br/>
  [@mbaranovski](https://github.com/mbaranovski) in [#3590](https://github.com/apollographql/apollo-client/pull/3590)
- The `apollo-boost` `ApolloClient` constructor now warns about unsupported
  options. <br/>
  [@quentin-](https://github.com/quentin-) in [#3551](https://github.com/apollographql/apollo-client/pull/3551)

### Apollo Cache (1.1.13)

- No changes.

### Apollo Cache In-Memory (1.2.6)

- Add `__typename` and `id` properties to `dataIdFromObject` parameter
  (typescript) <br/>
  [@jfurler](https://github.com/jfurler) in [#3641](https://github.com/apollographql/apollo-client/pull/3641)
- Fixed an issue caused by `dataIdFromObject` considering returned 0 values to
  be falsy, instead of being a valid ID, which lead to the store not being
  updated properly in some cases. <br/>
  [@hwillson](https://github.com/hwillson) in [#3711](https://github.com/apollographql/apollo-client/pull/3711)

### Apollo Utilities (1.0.17)

- No changes.

### Apollo GraphQL Anywhere (4.1.15)

- Add support for arrays to `graphql-anywhere`'s filter utility. <br/>
  [@jsweet314](https://github.com/jsweet314) in [#3591](https://github.com/apollographql/apollo-client/pull/3591)
- Fix `Cannot convert object to primitive value` error that was showing up
  when attempting to report a missing property on an object. <br/>
  [@benjie](https://github.com/benjie) in [#3618](https://github.com/apollographql/apollo-client/pull/3618)


## 2.3.5 (June 19, 2018)

### Apollo Client (2.3.5)

- Internal code formatting updates.
  - [@chentsulin](https://github.com/chentsulin) in [#3574](https://github.com/apollographql/apollo-client/pull/3574)
- Documentation updates.
  - [@andtos90](https://github.com/andtos90) in [#3596](https://github.com/apollographql/apollo-client/pull/3596)
  - [@serranoarevalo](https://github.com/serranoarevalo) in [#3554](https://github.com/apollographql/apollo-client/pull/3554)
  - [@cooperka](https://github.com/cooperka) in [#3594](https://github.com/apollographql/apollo-client/pull/3594)
  - [@pravdomil](https://github.com/pravdomil) in [#3587](https://github.com/apollographql/apollo-client/pull/3587)
  - [@excitement-engineer](https://github.com/excitement-engineer) in [#3309](https://github.com/apollographql/apollo-client/pull/3309)

### Apollo Boost (0.1.10)

- No changes.

### Apollo Cache (1.1.12)

- No changes.

### Apollo Cache In-Memory (1.2.5)

- No changes.

### Apollo Utilities (1.0.16)

- Removed unnecessary whitespace from error message.
  - [@mbaranovski](https://github.com/mbaranovski) in [#3593](https://github.com/apollographql/apollo-client/pull/3593)

### Apollo GraphQL Anywhere (4.1.14)

- No changes.


## 2.3.4 (June 13, 2018)

### Apollo Client (2.3.4)

- Export the `QueryOptions` interface, to make sure it can be used by other
  projects (like `apollo-angular`).
- Fixed an issue caused by typescript changes to the constructor
  `defaultOptions` param, that prevented `query` defaults from passing type
  checks.
  ([@hwillson](https://github.com/hwillson) in [#3585](https://github.com/apollographql/apollo-client/pull/3585))

### Apollo Boost (0.1.9)

- No changes

### Apollo Cache (1.1.11)

- No changes

### Apollo Cache In-Memory (1.2.4)

- No changes

### Apollo Utilities (1.0.15)

- No changes

### Apollo GraphQL Anywhere (4.1.13)

- No changes


## 2.3.3 (June 13, 2018)

### Apollo Client (2.3.3)

- Typescript improvements. Made observable query parameterized on data and
  variables: `ObservableQuery<TData, TVariables>`
  ([@excitement-engineer](https://github.com/excitement-engineer) in [#3140](https://github.com/apollographql/apollo-client/pull/3140))
- Added optional generics to cache manipulation methods (typescript).
  ([@mvestergaard](https://github.com/mvestergaard) in [#3541](https://github.com/apollographql/apollo-client/pull/3541))
- Typescript improvements. Created a new `QueryOptions` interface that
  is now used by `ApolloClient.query` options, instead of the previous
  `WatchQueryOptions` interface. This helps reduce confusion (especially
  in the docs) that made it look like `ApolloClient.query` accepted
  `ApolloClient.watchQuery` only options, like `pollingInterval`.
  ([@hwillson](https://github.com/hwillson) in [#3569](https://github.com/apollographql/apollo-client/pull/3569))

### Apollo Boost (0.1.8)

- Allow `cache` to be given as a configuration option to `ApolloBoost`.
  ([@dandean](https://github.com/dandean) in [#3561](https://github.com/apollographql/apollo-client/pull/3561))
- Allow `headers` and `credentials` to be passed in as configuration
  parameters to the `apollo-boost` `ApolloClient` constructor.
  ([@rzane](https://github.com/rzane) in [#3098](https://github.com/apollographql/apollo-client/pull/3098))

### Apollo Cache (1.1.10)

- Added optional generics to cache manipulation methods (typescript).
  ([@mvestergaard](https://github.com/mvestergaard) in [#3541](https://github.com/apollographql/apollo-client/pull/3541))

### Apollo Cache In-Memory (1.2.3)

- Added optional generics to cache manipulation methods (typescript).
  ([@mvestergaard](https://github.com/mvestergaard) in [#3541](https://github.com/apollographql/apollo-client/pull/3541))
- Restore non-enumerability of `resultFields[ID_KEY]`.
  ([@benjamn](https://github.com/benjamn) in [#3544](https://github.com/apollographql/apollo-client/pull/3544))
- Cache query documents transformed by InMemoryCache.
  ([@benjamn](https://github.com/benjamn) in [#3553](https://github.com/apollographql/apollo-client/pull/3553))

### Apollo Utilities (1.0.14)

- Store key names generated by `getStoreKeyName` now leverage a more
  deterministic approach to handling JSON based strings. This prevents store
  key names from differing when using `args` like
  `{ prop1: 'value1', prop2: 'value2' }` and
  `{ prop2: 'value2', prop1: 'value1' }`.
  ([@gdi2290](https://github.com/gdi2290) in [#2869](https://github.com/apollographql/apollo-client/pull/2869))
- Avoid needless `hasOwnProperty` check in `deepFreeze`.
  ([@benjamn](https://github.com/benjamn) in [#3545](https://github.com/apollographql/apollo-client/pull/3545))

### Apollo GraphQL Anywhere (4.1.12)

- No new changes.


## 2.3.2 (May 29, 2018)

### Apollo Client (2.3.2)

- Fix SSR and `cache-and-network` fetch policy
  ([@dastoori](https://github.com/dastoori) in [#3372](https://github.com/apollographql/apollo-client/pull/3372))
- Fixed an issue where the `updateQuery` method passed to
  `ObservableQuery.fetchMore` was receiving the original query variables,
  instead of the new variables that it used to fetch more data.
  ([@abhiaiyer91](https://github.com/abhiaiyer91) in [#3500](https://github.com/apollographql/apollo-client/pull/3500))
- Fixed an issue involving `Object.setPrototypeOf()` not working on JSC
  (Android), by instead setting the `prototype` of `this` manually.
  ([@seklyza](https://github.com/seklyza) in [#3306](https://github.com/apollographql/apollo-client/pull/3306))
- Added safeguards to make sure `QueryStore.initQuery` and
  `QueryStore.markQueryResult` don't try to set the network status of a
  `fetchMoreForQueryId` query, if it does not exist in the store. This was
  happening when a query component was unmounted while a `fetchMore` was still
  in flight.
  ([@conrad-vanl](https://github.com/conrad-vanl) in [#3367](https://github.com/apollographql/apollo-client/pull/3367), [@doomsower](https://github.com/doomsower) in [#3469](https://github.com/apollographql/apollo-client/pull/3469))

### Apollo Boost (0.1.7)

- Various internal code cleanup, tooling and dependency changes.

### Apollo Cache (1.1.9)

- Various internal code cleanup, tooling and dependency changes.

### Apollo Cache In-Memory (1.2.2)

- Fixed an issue that caused fragment only queries to sometimes fail.
  ([@abhiaiyer91](https://github.com/abhiaiyer91) in [#3507](https://github.com/apollographql/apollo-client/pull/3507))
- Fixed cache invalidation for inlined mixed types in union fields within
  arrays.
  ([@dferber90](https://github.com/dferber90) in [#3422](https://github.com/apollographql/apollo-client/pull/3422))

### Apollo Utilities (1.0.13)

- Make `maybeDeepFreeze` a little more defensive, by always using
  `Object.prototype.hasOwnProperty` (to avoid cases where the object being
  frozen doesn't have its own `hasOwnProperty`).
  ([@jorisroling](https://github.com/jorisroling) in [#3418](https://github.com/apollographql/apollo-client/pull/3418))
- Remove certain small internal caches to prevent memory leaks when using SSR.
  ([@brunorzn](https://github.com/brunorzn) in [#3444](https://github.com/apollographql/apollo-client/pull/3444))

### Apollo GraphQL Anywhere (4.1.11)

- Source files are now excluded when publishing to npm.
  ([@hwillson](https://github.com/hwillson) in [#3454](https://github.com/apollographql/apollo-client/pull/3454))<|MERGE_RESOLUTION|>--- conflicted
+++ resolved
@@ -1,8 +1,7 @@
-<<<<<<< HEAD
 ## Apollo Client 3.7.0 (not yet released)
 
 TODO
-=======
+
 ## Apollo Client 3.6.3 (unreleased)
 
 ### Bug Fixes
@@ -12,7 +11,6 @@
 
 - Add tests of skipping/unskipping and `useLazyQuery` with `defaultOptions`, and fix a bug causing duplicate requests. <br/>
   [@benjamn](https://github.com/benjamn) in [#9666](https://github.com/apollographql/apollo-client/pull/9666)
->>>>>>> 9bcbdae7
 
 ## Apollo Client 3.6.2 (2022-05-02)
 
