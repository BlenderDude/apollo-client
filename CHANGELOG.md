<<<<<<< HEAD
## Apollo Client 3.4.0 (not yet released)

### Bug fixes
TBD

### Improvements
TBD

### Documentation
TBD
=======
## Apollo Client 3.3.6

### Bug Fixes

- Immediately apply `queryType: true`, `mutationType: true`, and `subscriptionType: true` type policies, rather than waiting for the first time the policy is used, fixing a [regression](https://github.com/apollographql/apollo-client/issues/7443) introduced by [#7065](https://github.com/apollographql/apollo-client/pull/7065). <br/>
  [@benjamn](https://github.com/benjamn) in [#7463](https://github.com/apollographql/apollo-client/pull/7463)

- Check that `window` is defined even when `connectToDevTools` is `true`. <br/>
  [@yasupeke](https://github.com/yasupeke) in [#7434](https://github.com/apollographql/apollo-client/pull/7434)

### Improvements

- Replace stray `console.debug` (undefined in React Native) with `invariant.log`. <br/>
  [@benjamn](https://github.com/benjamn) in [#7454](https://github.com/apollographql/apollo-client/pull/7454)

- Suggest Firefox Apollo DevTools as well as the Chrome extension. <br/>
  [@benjamn](https://github.com/benjamn) in [#7461](https://github.com/apollographql/apollo-client/pull/7461)
>>>>>>> 70bf46fa

## Apollo Client 3.3.5

### Improvements

- Restore `client.version` property, reflecting the current `@apollo/client` version from `package.json`. <br/>
  [@benjamn](https://github.com/benjamn) in [#7448](https://github.com/apollographql/apollo-client/pull/7448)

## Apollo Client 3.3.4

### Improvements

- Update `ts-invariant` to avoid potential [Content Security Policy](https://developer.mozilla.org/en-US/docs/Web/HTTP/CSP)-violating `Function` fallback, thanks to [a clever new `globalThis` polyfill technique](https://mathiasbynens.be/notes/globalthis). <br/>
  [@benjamn](https://github.com/benjamn) in [#7414](https://github.com/apollographql/apollo-client/pull/7414)

## Apollo Client 3.3.3

### Bug fixes

- Make the `observer` parameter of `ApolloLink#onError` optional, fixing an unnecessary breaking change for any code that called `onError` directly. <br/>
  [@benjamn](https://github.com/benjamn) in [#7407](https://github.com/apollographql/apollo-client/pull/7407)

## Apollo Client 3.3.2

> ⚠️ **Note:** This version of `@apollo/client` contains no behavioral changes since version 3.3.1

### Documentation

- The [Pagination](https://www.apollographql.com/docs/react/pagination/overview/) article has been completely rewritten (and split into multiple pages) to cover Apollo Client 3 field policies. <br/>
  [@benjamn](https://github.com/benjamn) and [@StephenBarlow](https://github.com/StephenBarlow) in [#7175](https://github.com/apollographql/apollo-client/pull/7175)

- Revamp [local state tutorial chapter](https://www.apollographql.com/docs/tutorial/local-state/) for Apollo Client 3, including reactive variables. <br/>
  [@StephenBarlow](https://github.com/StephenBarlow) in [`apollographql@apollo#1050`](https://github.com/apollographql/apollo/pull/1050)

- Add examples of using `ApolloLink` to modify response data asynchronously. <br/>
  [@alichry](https://github.com/alichry) in [#7332](https://github.com/apollographql/apollo-client/pull/7332)

- Consolidate separate v2.4, v2.5, and v2.6 documentation versions into one v2 version. <br/>
  [@jgarrow](https://github.com/jgarrow) in [#7378](https://github.com/apollographql/apollo-client/pull/7378)

## Apollo Client 3.3.1

### Bug Fixes

- Revert back to `default`-importing `React` internally, rather than using a namespace import. <br/>
  [@benjamn](https://github.com/benjamn) in [113475b1](https://github.com/apollographql/apollo-client/commit/113475b163a19a40a67465c11e8e6f48a1de7e76)

## Apollo Client 3.3.0

### Bug Fixes

- Update `@wry/equality` to consider undefined properties equivalent to missing properties. <br/>
  [@benjamn](https://github.com/benjamn) in [#7108](https://github.com/apollographql/apollo-client/pull/7108)

- Prevent memory leaks involving unused `onBroadcast` function closure created in `ApolloClient` constructor. <br/>
  [@kamilkisiela](https://github.com/kamilkisiela) in [#7161](https://github.com/apollographql/apollo-client/pull/7161)

- Provide default empty cache object for root IDs like `ROOT_QUERY`, to avoid differences in behavior before/after `ROOT_QUERY` data has been written into `InMemoryCache`. <br/>
  [@benjamn](https://github.com/benjamn) in [#7100](https://github.com/apollographql/apollo-client/pull/7100)

- Cancel `queryInfo.notifyTimeout` in `QueryInfo#markResult` to prevent unnecessary network requests when using a `FetchPolicy` of `cache-and-network` or `network-only` in a React component with multiple `useQuery` calls. <br/>
  [@benjamn](https://github.com/benjamn) in [#7347](https://github.com/apollographql/apollo-client/pull/7347)

### Potentially breaking changes

- Ensure `cache.readQuery` and `cache.readFragment` always return `TData | null`, instead of throwing `MissingFieldError` exceptions when missing fields are encountered. <br/>
  [@benjamn](https://github.com/benjamn) in [#7098](https://github.com/apollographql/apollo-client/pull/7098)
  > Since this change converts prior exceptions to `null` returns, and since `null` was already a possible return value according to the `TData | null` return type, we are confident this change will be backwards compatible (as long as `null` was properly handled before).

- `HttpLink` will now automatically strip any unused `variables` before sending queries to the GraphQL server, since those queries are very likely to fail validation, according to the [All Variables Used](https://spec.graphql.org/draft/#sec-All-Variables-Used) rule in the GraphQL specification. If you depend on the preservation of unused variables, you can restore the previous behavior by passing `includeUnusedVariables: true` to the `HttpLink` constructor (which is typically passed as `options.link` to the `ApolloClient` constructor). <br/>
  [@benjamn](https://github.com/benjamn) in [#7127](https://github.com/apollographql/apollo-client/pull/7127)

- Ensure `MockLink` (used by `MockedProvider`) returns mock configuration errors (e.g. `No more mocked responses for the query ...`) through the Link's `Observable`, instead of throwing them. These errors are now available through the `error` property of a result. <br/>
  [@hwillson](https://github.com/hwillson) in [#7110](https://github.com/apollographql/apollo-client/pull/7110)
  > Returning mock configuration errors through the Link's `Observable` was the default behavior in Apollo Client 2.x. We changed it for 3, but the change has been problematic for those looking to migrate from 2.x to 3. We've decided to change this back with the understanding that not many people want or are relying on `MockLink`'s throwing exception approach. If you want to change this functionality, you can define custom error handling through `MockLink.setOnError`.

- Unsubscribing the last observer from an `ObservableQuery` will once again unsubscribe from the underlying network `Observable` in all cases, as in Apollo Client 2.x, allowing network requests to be cancelled by unsubscribing. <br/>
  [@javier-garcia-meteologica](https://github.com/javier-garcia-meteologica) in [#7165](https://github.com/apollographql/apollo-client/pull/7165) and [#7170](https://github.com/apollographql/apollo-client/pull/7170).

- The independent `QueryBaseOptions` and `ModifiableWatchQueryOptions` interface supertypes have been eliminated, and their fields are now defined by `QueryOptions`. <br/>
  [@DCtheTall](https://github.com/DCtheTall) in [#7136](https://github.com/apollographql/apollo-client/pull/7136)

- Internally, Apollo Client now avoids nested imports from the `graphql` package, importing everything from the top-level package instead. For example,
  ```ts
  import { visit } from "graphql/language/visitor"
  ```
  is now just
  ```ts
  import { visit } from "graphql"
  ```
  Since the `graphql` package uses `.mjs` modules, your bundler may need to be configured to recognize `.mjs` files as ECMAScript modules rather than CommonJS modules. <br/>
  [@benjamn](https://github.com/benjamn) in [#7185](https://github.com/apollographql/apollo-client/pull/7185)

### Improvements

- Support inheritance of type and field policies, according to `possibleTypes`. <br/>
  [@benjamn](https://github.com/benjamn) in [#7065](https://github.com/apollographql/apollo-client/pull/7065)

- Allow configuring custom `merge` functions, including the `merge: true` and `merge: false` shorthands, in type policies as well as field policies. <br/>
  [@benjamn](https://github.com/benjamn) in [#7070](https://github.com/apollographql/apollo-client/pull/7070)

- The verbosity of Apollo Client console messages can be globally adjusted using the `setLogVerbosity` function:
  ```ts
  import { setLogVerbosity } from "@apollo/client";
  setLogVerbosity("log"); // display all messages
  setLogVerbosity("warn"); // display only warnings and errors (default)
  setLogVerbosity("error"); // display only errors
  setLogVerbosity("silent"); // hide all console messages
  ```
  Remember that all logs, warnings, and errors are hidden in production. <br/>
  [@benjamn](https://github.com/benjamn) in [#7226](https://github.com/apollographql/apollo-client/pull/7226)

- Modifying `InMemoryCache` fields that have `keyArgs` configured will now invalidate only the field value with matching key arguments, rather than invalidating all field values that share the same field name. If `keyArgs` has not been configured, the cache must err on the side of invalidating by field name, as before. <br/>
  [@benjamn](https://github.com/benjamn) in [#7351](https://github.com/apollographql/apollo-client/pull/7351)

- Shallow-merge `options.variables` when combining existing or default options with newly-provided options, so new variables do not completely overwrite existing variables. <br/>
  [@amannn](https://github.com/amannn) in [#6927](https://github.com/apollographql/apollo-client/pull/6927)

- Avoid displaying `Cache data may be lost...` warnings for scalar field values that happen to be objects, such as JSON data. <br/>
  [@benjamn](https://github.com/benjamn) in [#7075](https://github.com/apollographql/apollo-client/pull/7075)

- In addition to the `result.data` property, `useQuery` and `useLazyQuery` will now provide a `result.previousData` property, which can be useful when a network request is pending and `result.data` is undefined, since `result.previousData` can be rendered instead of rendering an empty/loading state. <br/>
  [@hwillson](https://github.com/hwillson) in [#7082](https://github.com/apollographql/apollo-client/pull/7082)

- Passing `validate: true` to the `SchemaLink` constructor will enable validation of incoming queries against the local schema before execution, returning validation errors in `result.errors`, just like a non-local GraphQL endpoint typically would. <br/>
  [@amannn](https://github.com/amannn) in [#7094](https://github.com/apollographql/apollo-client/pull/7094)

- Allow optional arguments in `keyArgs: [...]` arrays for `InMemoryCache` field policies. <br/>
  [@benjamn](https://github.com/benjamn) in [#7109](https://github.com/apollographql/apollo-client/pull/7109)

- Avoid registering `QueryPromise` when `skip` is `true` during server-side rendering. <br/>
  [@izumin5210](https://github.com/izumin5210) in [#7310](https://github.com/apollographql/apollo-client/pull/7310)

- `ApolloCache` objects (including `InMemoryCache`) may now be associated with or disassociated from individual reactive variables by calling `reactiveVar.attachCache(cache)` and/or `reactiveVar.forgetCache(cache)`. <br/>
  [@benjamn](https://github.com/benjamn) in [#7350](https://github.com/apollographql/apollo-client/pull/7350)

## Apollo Client 3.2.9

### Bug Fixes

- Revert back to `default`-importing `React` internally, rather than using a namespace import. <br/>
  [@benjamn](https://github.com/benjamn) in [113475b1](https://github.com/apollographql/apollo-client/commit/113475b163a19a40a67465c11e8e6f48a1de7e76)

## Apollo Client 3.2.8

### Bug Fixes

- Ensure `sourcesContent` array is properly defined in `.js.map` files generated by `tsc`. <br/>
  [@benjamn](https://github.com/benjamn) in [#7371](https://github.com/apollographql/apollo-client/pull/7371)

- Avoid relying on global `Symbol` properties in `ApolloContext.ts`. <br/>
  [@benjamn](https://github.com/benjamn) in [#7371](https://github.com/apollographql/apollo-client/pull/7371)

## Apollo Client 3.2.7

### Bug Fixes

- Revert updating `symbol-observable` from version 2.x to version 3, which caused TypeScript errors with some `@types/node` versions, especially in Angular applications. <br/>
  [@benjamn](https://github.com/benjamn) in [#7340](https://github.com/apollographql/apollo-client/pull/7340)

## Apollo Client 3.2.6

### Bug Fixes

- Always consider singleton IDs like `ROOT_QUERY` and `ROOT_MUTATION` to be root IDs during `cache.gc` garbage collection, regardless of whether they have been retained or released. <br/>
  [@benjamn](https://github.com/benjamn) in [#7333](https://github.com/apollographql/apollo-client/pull/7333)

- Use optional chaining syntax (`this.currentObservable?.refetch`) in React `refetch` wrapper function to avoid crashing when an unmounted component is accidentally refetched. <br/>
  [@tm1000](https://github.com/tm1000) in [#6314](https://github.com/apollographql/apollo-client/pull/6314) and
  [@linmic](https://github.com/linmic) in [#7186](https://github.com/apollographql/apollo-client/pull/7186)

### Improvements

- Handle older `react-apollo` package in `codemods/ac2-to-ac3/imports.js` migration script. <br/>
  [@tm1000](https://github.com/tm1000) in [#7216](https://github.com/apollographql/apollo-client/pull/7216)

- Ensure `relayStylePagination` preserves `pageInfo.{start,end}Cursor` if `edges` is missing or empty. <br/>
  [@beaucollins](https://github.com/beaucollins) in [#7224](https://github.com/apollographql/apollo-client/pull/7224)

## Apollo Client 3.2.5

### Improvements

- Move `terser` dependency from `dependencies` to `devDependencies`. <br/>
  [@SimenB](https://github.com/SimenB) in [#7188](https://github.com/apollographql/apollo-client/pull/7188)

- Avoid all sub-package imports from the `graphql` npm package. <br/>
  [@stoically](https://github.com/stoically) in [#7185](https://github.com/apollographql/apollo-client/pull/7185)

## Apollo Client 3.2.4

### Improvements

- Update the `optimism` npm dependency to version 0.13.0 in order to use the new `optimistic.forget` method to fix a potential `cache.watch` memory leak. <br/>
  [@benjamn](https://github.com/benjamn) in [#7157](https://github.com/apollographql/apollo-client/pull/7157)

- Consider `cache.reset` a destructive method, like `cache.evict` and `cache.modify`. <br/>
  [@joshjg](https://github.com/joshjg) in [#7150](https://github.com/apollographql/apollo-client/pull/7150)

- Avoid refetching observerless queries with `reFetchObservableQueries`. <br/>
  [@joshjg](https://github.com/joshjg) in [#7146](https://github.com/apollographql/apollo-client/pull/7146)

## Apollo Client 3.2.3

### Improvements

- Default `args.offset` to zero in `offsetLimitPagination`. <br/>
  [@benjamn](https://github.com/benjamn) in [#7141](https://github.com/apollographql/apollo-client/pull/7141)

## Apollo Client 3.2.2

### Bug Fixes

- Undo `TEdgeWrapper` approach for `relayStylePagination`, introduced by [f41e9efc](https://github.com/apollographql/apollo-client/commit/f41e9efc9e061b80fe5019456c049a3c56661e87) in [#7023](https://github.com/apollographql/apollo-client/pull/7023), since it was an unintended breaking change for existing code that used `cache.modify` to interact with field data managed by `relayStylePagination`. <br/>
  [@benjamn](https://github.com/benjamn) in [#7103](https://github.com/apollographql/apollo-client/pull/7103)

## Apollo Client 3.2.1

### Bug Fixes

- Fix `relayStylePagination` to handle the possibility that edges might be normalized `Reference` objects (uncommon). <br/>
  [@anark](https://github.com/anark) and [@benjamn](https://github.com/benjamn) in [#7023](https://github.com/apollographql/apollo-client/pull/7023)

- Disable "Missing cache result fields" warnings when `returnPartialData` is `true`.  <br/>
  [@hwillson](https://github.com/hwillson) in [#7055](https://github.com/apollographql/apollo-client/pull/7055)

### Improvements

- Mark `subscriptions-transport-ws` `peerDependency` as optional. <br/>
  [@MasterOdin](https://github.com/MasterOdin) in [#7047](https://github.com/apollographql/apollo-client/pull/7047)

## Apollo Client 3.2.0

### Bug Fixes

- Use `options.nextFetchPolicy` internally to restore original `FetchPolicy` after polling with `fetchPolicy: "network-only"`, so that polling does not interfere with normal query watching. <br/>
  [@benjamn](https://github.com/benjamn) in [#6893](https://github.com/apollographql/apollo-client/pull/6893)

- Initialize `ObservableQuery` in `updateObservableQuery` even if `skip` is `true`. <br/>
  [@mu29](https://github.com/mu29) in [#6999](https://github.com/apollographql/apollo-client/pull/6999)

- Prevent full reobservation of queries affected by optimistic mutation updates, while still delivering results from the cache. <br/>
  [@benjamn](https://github.com/benjamn) in [#6854](https://github.com/apollographql/apollo-client/pull/6854)

### Improvements

- In TypeScript, all APIs that take `DocumentNode` parameters now may alternatively take `TypeDocumentNode<Data, Variables>`. This type has the same JavaScript representation but allows the APIs to infer the data and variable types instead of requiring you to specify types explicitly at the call site. <br/>
  [@dotansimha](https://github.com/dotansimha) in [#6720](https://github.com/apollographql/apollo-client/pull/6720)

- Bring back an improved form of heuristic fragment matching, by allowing `possibleTypes` to specify subtype regular expression strings, which count as matches if the written result object has all the fields expected for the fragment. <br/>
  [@benjamn](https://github.com/benjamn) in [#6901](https://github.com/apollographql/apollo-client/pull/6901)

- Allow `options.nextFetchPolicy` to be a function that takes the current `FetchPolicy` and returns a new (or the same) `FetchPolicy`, making `nextFetchPolicy` more suitable for global use in `defaultOptions.watchQuery`. <br/>
  [@benjamn](https://github.com/benjamn) in [#6893](https://github.com/apollographql/apollo-client/pull/6893)

- Implement `useReactiveVar` hook for consuming reactive variables in React components. <br/>
  [@benjamn](https://github.com/benjamn) in [#6867](https://github.com/apollographql/apollo-client/pull/6867)

- Move `apollo-link-persisted-queries` implementation to `@apollo/client/link/persisted-queries`. Try running our [automated imports transform](https://github.com/apollographql/apollo-client/tree/main/codemods/ac2-to-ac3) to handle this conversion, if you're using `apollo-link-persisted-queries`. <br/>
  [@hwillson](https://github.com/hwillson) in [#6837](https://github.com/apollographql/apollo-client/pull/6837)

- Disable feud-stopping logic after any `cache.evict` or `cache.modify` operation. <br/>
  [@benjamn](https://github.com/benjamn) in
  [#6817](https://github.com/apollographql/apollo-client/pull/6817) and
  [#6898](https://github.com/apollographql/apollo-client/pull/6898)

- Throw if `writeFragment` cannot identify `options.data` when no `options.id` provided. <br/>
  [@jcreighton](https://github.com/jcreighton) in [#6859](https://github.com/apollographql/apollo-client/pull/6859)

- Provide `options.storage` object to `cache.modify` functions, as provided to `read` and `merge` functions. <br/>
  [@benjamn](https://github.com/benjamn) in [#6991](https://github.com/apollographql/apollo-client/pull/6991)

- Allow `cache.modify` functions to return `details.INVALIDATE` (similar to `details.DELETE`) to invalidate the current field, causing affected queries to rerun, even if the field's value is unchanged. <br/>
  [@benjamn](https://github.com/benjamn) in [#6991](https://github.com/apollographql/apollo-client/pull/6991)

- Support non-default `ErrorPolicy` values (that is, `"ignore"` and `"all"`, in addition to the default value `"none"`) for mutations and subscriptions, like we do for queries. <br/>
  [@benjamn](https://github.com/benjamn) in [#7003](https://github.com/apollographql/apollo-client/pull/7003)

- Remove invariant forbidding a `FetchPolicy` of `cache-only` in `ObservableQuery#refetch`. <br/>
  [@benjamn](https://github.com/benjamn) in [ccb0a79a](https://github.com/apollographql/apollo-client/pull/6774/commits/ccb0a79a588721f08bf87a131c31bf37fa3238e5), fixing [#6702](https://github.com/apollographql/apollo-client/issues/6702)

## Apollo Client 3.1.5

### Bug Fixes

- Make `ApolloQueryResult.data` field non-optional again. <br/>
  [@benjamn](https://github.com/benjamn) in [#6997](https://github.com/apollographql/apollo-client/pull/6997)

### Improvements

- Allow querying `Connection` metadata without `args` in `relayStylePagination`. <br/>
  [@anark](https://github.com/anark) in [#6935](https://github.com/apollographql/apollo-client/pull/6935)

## Apollo Client 3.1.4

### Bug Fixes

- Restrict root object identification to `ROOT_QUERY` (the ID corresponding to the root `Query` object), allowing `Mutation` and `Subscription` as user-defined types. <br/>
  [@benjamn](https://github.com/benjamn) in [#6914](https://github.com/apollographql/apollo-client/pull/6914)

- Prevent crash when `pageInfo` and empty `edges` are received by `relayStylePagination`. <br/>
  [@fracmak](https://github.com/fracmak) in [#6918](https://github.com/apollographql/apollo-client/pull/6918)

## Apollo Client 3.1.3

### Bug Fixes

- Consider only `result.data` (rather than all properties of `result`) when settling cache feuds. <br/>
  [@danReynolds](https://github.com/danReynolds) in [#6777](https://github.com/apollographql/apollo-client/pull/6777)

### Improvements

- Provide [jscodeshift](https://www.npmjs.com/package/jscodeshift) transform for automatically converting Apollo Client 2.x `import` declarations to use Apollo Client 3.x packages. [Instructions](https://github.com/apollographql/apollo-client/tree/main/codemods/ac2-to-ac3). <br/>
  [@dminkovsky](https://github.com/dminkovsky) and [@jcreighton](https://github.com/jcreighton) in [#6486](https://github.com/apollographql/apollo-client/pull/6486)

## Apollo Client 3.1.2

### Bug Fixes

- Avoid making network requests when `skip` is `true`.  <br/>
  [@hwillson](https://github.com/hwillson) in [#6752](https://github.com/apollographql/apollo-client/pull/6752)

### Improvements

- Allow `SchemaLink.Options.context` function to be `async` (or return a `Promise`). <br/>
  [@benjamn](https://github.com/benjamn) in [#6735](https://github.com/apollographql/apollo-client/pull/6735)

## Apollo Client 3.1.1

### Bug Fixes

- Re-export cache types from `@apollo/client/core` (and thus also `@apollo/client`), again. <br/>
  [@benjamn](https://github.com/benjamn) in [#6725](https://github.com/apollographql/apollo-client/pull/6725)

## Apollo Client 3.1.0

### Bug Fixes

- Rework interdependencies between `@apollo/client/*` entry points, so that CommonJS and ESM modules are supported equally well, without any duplication of shared code. <br/>
  [@benjamn](https://github.com/benjamn) in [#6656](https://github.com/apollographql/apollo-client/pull/6656) and
  [#6657](https://github.com/apollographql/apollo-client/pull/6657)

- Tolerate `!==` callback functions (like `onCompleted` and `onError`) in `useQuery` options, since those functions are almost always freshly evaluated each time `useQuery` is called. <br/>
  [@hwillson](https://github.com/hwillson) and [@benjamn](https://github.com/benjamn) in [#6588](https://github.com/apollographql/apollo-client/pull/6588)

- Respect `context.queryDeduplication` if provided, and otherwise fall back to `client.deduplication` (as before). <br/>
  [@igaloly](https://github.com/igaloly) in [#6261](https://github.com/apollographql/apollo-client/pull/6261) and
  [@Kujawadl](https://github.com/Kujawadl) in [#6526](https://github.com/apollographql/apollo-client/pull/6526)

- Refactor `ObservableQuery#getCurrentResult` to reenable immediate delivery of warm cache results. As part of this refactoring, the `ApolloCurrentQueryResult` type was eliminated in favor of `ApolloQueryResult`. <br/>
  [@benjamn](https://github.com/benjamn) in [#6710](https://github.com/apollographql/apollo-client/pull/6710)

- Avoid clobbering `defaultOptions` with `undefined` values. <br/>
  [@benjamn](https://github.com/benjamn) in [#6715](https://github.com/apollographql/apollo-client/pull/6715)

### Improvements

- Apollo Client will no longer modify `options.fetchPolicy` unless you pass `options.nextFetchPolicy` to request an explicit change in `FetchPolicy` after the current request. Although this is technically a breaking change, `options.nextFieldPolicy` makes it easy to restore the old behavior (by passing `cache-first`). <br/>
  [@benjamn](https://github.com/benjamn) in [#6712](https://github.com/apollographql/apollo-client/pull/6712), reverting [#6353](https://github.com/apollographql/apollo-client/pull/6353)

- Errors of the form `Invariant Violation: 42` thrown in production can now be looked up much more easily, by consulting the auto-generated `@apollo/client/invariantErrorCodes.js` file specific to your `@apollo/client` version. <br/>
  [@benjamn](https://github.com/benjamn) in [#6665](https://github.com/apollographql/apollo-client/pull/6665)

- Make the `client` field of the `MutationResult` type non-optional, since it is always provided. <br/>
  [@glasser](https://github.com/glasser) in [#6617](https://github.com/apollographql/apollo-client/pull/6617)

- Allow passing an asynchronous `options.renderFunction` to `getMarkupFromTree`. <br/>
  [@richardscarrott](https://github.com/richardscarrott) in [#6576](https://github.com/apollographql/apollo-client/pull/6576)

- Ergonomic improvements for `merge` and `keyArgs` functions in cache field policies. <br/>
  [@benjamn](https://github.com/benjamn) in [#6714](https://github.com/apollographql/apollo-client/pull/6714)

## Apollo Client 3.0.2

### Bug Fixes

- Avoid duplicating `graphql/execution/execute` dependency in CommonJS bundle for `@apollo/client/link/schema`, fixing `instanceof` errors reported in [#6621](https://github.com/apollographql/apollo-client/issues/6621) and [#6614](https://github.com/apollographql/apollo-client/issues/6614). <br/>
  [@benjamn](https://github.com/benjamn) in [#6624](https://github.com/apollographql/apollo-client/pull/6624)

## Apollo Client 3.0.1

### Bug Fixes

- Make sure `useQuery` `onCompleted` is not fired when `skip` is `true`. <br/>
  [@hwillson](https://github.com/hwillson) in [#6589](https://github.com/apollographql/apollo-client/pull/6589)

- Revert changes to `peerDependencies` in `package.json` ([#6594](https://github.com/apollographql/apollo-client/pull/6594)), which would have allowed using incompatible future versions of `graphql` and/or `react` due to overly-permissive `>=` version constraints. <br/>
  [@hwillson](https://github.com/hwillson) in [#6605](https://github.com/apollographql/apollo-client/pull/6605)

# Apollo Client 3.0.0

## Improvements

> ⚠️ **Note:** As of 3.0.0, Apollo Client uses a new package name: [`@apollo/client`](https://www.npmjs.com/package/@apollo/client)

### `ApolloClient`

- **[BREAKING]** `ApolloClient` is now only available as a named export. The default `ApolloClient` export has been removed. <br/>
  [@hwillson](https://github.com/hwillson) in [#5425](https://github.com/apollographql/apollo-client/pull/5425)

- **[BREAKING]** The `queryManager` property of `ApolloClient` instances is now marked as `private`, paving the way for a more aggressive redesign of its API.

- **[BREAKING]** Apollo Client will no longer deliver "stale" results to `ObservableQuery` consumers, but will instead log more helpful errors about which cache fields were missing. <br/>
  [@benjamn](https://github.com/benjamn) in [#6058](https://github.com/apollographql/apollo-client/pull/6058)

- **[BREAKING]** `ApolloError`'s thrown by Apollo Client no longer prefix error messages with `GraphQL error:` or `Network error:`. To differentiate between GraphQL/network errors, refer to `ApolloError`'s public `graphQLErrors` and `networkError` properties. <br/>
  [@lorensr](https://github.com/lorensr) in [#3892](https://github.com/apollographql/apollo-client/pull/3892)

- **[BREAKING]** Support for the `@live` directive has been removed, but might be restored in the future if a more thorough implementation is proposed. <br/>
  [@benjamn](https://github.com/benjamn) in [#6221](https://github.com/apollographql/apollo-client/pull/6221)

- **[BREAKING]** Apollo Client 2.x allowed `@client` fields to be passed into the `link` chain if `resolvers` were not set in the constructor. This allowed `@client` fields to be passed into Links like `apollo-link-state`. Apollo Client 3 enforces that `@client` fields are local only, meaning they are no longer passed into the `link` chain, under any circumstances.  <br/>
  [@hwillson](https://github.com/hwillson) in [#5982](https://github.com/apollographql/apollo-client/pull/5982)

- **[BREAKING?]** Refactor `QueryManager` to make better use of observables and enforce `fetchPolicy` more reliably. <br/>
  [@benjamn](https://github.com/benjamn) in [#6221](https://github.com/apollographql/apollo-client/pull/6221)

- The `updateQuery` function previously required by `fetchMore` has been deprecated with a warning, and will be removed in the next major version of Apollo Client. Please consider using a `merge` function to handle incoming data instead of relying on `updateQuery`. <br/>
  [@benjamn](https://github.com/benjamn) in [#6464](https://github.com/apollographql/apollo-client/pull/6464)

  - Helper functions for generating common pagination-related field policies may be imported from `@apollo/client/utilities`. The most basic helper is `concatPagination`, which emulates the concatenation behavior of typical `updateQuery` functions. A more sophisticated helper is `offsetLimitPagination`, which implements offset/limit-based pagination. If you are consuming paginated data from a Relay-friendly API, use `relayStylePagination`. Feel free to use [these helper functions](https://github.com/apollographql/apollo-client/blob/main/src/utilities/policies/pagination.ts) as inspiration for your own field policies, and/or modify them to suit your needs. <br/>
    [@benjamn](https://github.com/benjamn) in [#6465](https://github.com/apollographql/apollo-client/pull/6465)

- Updated to work with `graphql@15`.  <br/>
  [@durchanek](https://github.com/durchanek) in [#6194](https://github.com/apollographql/apollo-client/pull/6194) and [#6279](https://github.com/apollographql/apollo-client/pull/6279) <br/>
  [@hagmic](https://github.com/hagmic) in [#6328](https://github.com/apollographql/apollo-client/pull/6328)

- Apollo Link core and HTTP related functionality has been merged into `@apollo/client`. Functionality that was previously available through the `apollo-link`, `apollo-link-http-common` and `apollo-link-http` packages is now directly available from `@apollo/client` (e.g. `import { HttpLink } from '@apollo/client'`). The `ApolloClient` constructor has also been updated to accept new `uri`, `headers` and `credentials` options. If `uri` is specified, Apollo Client will take care of creating the necessary `HttpLink` behind the scenes. <br/>
  [@hwillson](https://github.com/hwillson) in [#5412](https://github.com/apollographql/apollo-client/pull/5412)

- The `gql` template tag should now be imported from the `@apollo/client` package, rather than the `graphql-tag` package. Although the `graphql-tag` package still works for now, future versions of `@apollo/client` may change the implementation details of `gql` without a major version bump. <br/>
  [@hwillson](https://github.com/hwillson) in [#5451](https://github.com/apollographql/apollo-client/pull/5451)

- `@apollo/client/core` can be used to import the Apollo Client core, which includes everything the main `@apollo/client` package does, except for all React related functionality.  <br/>
  [@kamilkisiela](https://github.com/kamilkisiela) in [#5541](https://github.com/apollographql/apollo-client/pull/5541)

- Several deprecated methods have been fully removed:
  - `ApolloClient#initQueryManager`
  - `QueryManager#startQuery`
  - `ObservableQuery#currentResult`

- Apollo Client now supports setting a new `ApolloLink` (or link chain) after `new ApolloClient()` has been called, using the `ApolloClient#setLink` method.  <br/>
  [@hwillson](https://github.com/hwillson) in [#6193](https://github.com/apollographql/apollo-client/pull/6193)

- The final time a mutation `update` function is called, it can no longer accidentally read optimistic data from other concurrent mutations, which ensures the use of optimistic updates has no lasting impact on the state of the cache after mutations have finished. <br/>
  [@benjamn](https://github.com/benjamn) in [#6551](https://github.com/apollographql/apollo-client/pull/6551)

- Apollo links that were previously maintained in https://github.com/apollographql/apollo-link have been merged into the Apollo Client project. They should be accessed using the new entry points listed in the [migration guide](./docs/source/migrating/apollo-client-3-migration.md).  <br/>
  [@hwillson](https://github.com/hwillson) in [#](TODO)

### `InMemoryCache`

> ⚠️ **Note:** `InMemoryCache` has been significantly redesigned and rewritten in Apollo Client 3.0. Please consult the [migration guide](https://www.apollographql.com/docs/react/v3.0-beta/migrating/apollo-client-3-migration/#cache-improvements) and read the new [documentation](https://www.apollographql.com/docs/react/v3.0-beta/caching/cache-configuration/) to understand everything that has been improved.

- The `InMemoryCache` constructor should now be imported directly from `@apollo/client`, rather than from a separate package. The `apollo-cache-inmemory` package is no longer supported.

  > The `@apollo/client/cache` entry point can be used to import `InMemoryCache` without importing other parts of the Apollo Client codebase. <br/>
    [@hwillson](https://github.com/hwillson) in [#5577](https://github.com/apollographql/apollo-client/pull/5577)

- **[BREAKING]** `FragmentMatcher`, `HeuristicFragmentMatcher`, and `IntrospectionFragmentMatcher` have all been removed. We now recommend using `InMemoryCache`’s `possibleTypes` option instead. For more information see the [Defining `possibleTypes` manually](https://www.apollographql.com/docs/react/v3.0-beta/data/fragments/#defining-possibletypes-manually) section of the docs. <br/>
  [@benjamn](https://github.com/benjamn) in [#5073](https://github.com/apollographql/apollo-client/pull/5073)

- **[BREAKING]** As promised in the [Apollo Client 2.6 blog post](https://blog.apollographql.com/whats-new-in-apollo-client-2-6-b3acf28ecad1), all cache results are now frozen/immutable. <br/>
  [@benjamn](https://github.com/benjamn) in [#5153](https://github.com/apollographql/apollo-client/pull/5153)

- **[BREAKING]** Eliminate "generated" cache IDs to avoid normalizing objects with no meaningful ID, significantly reducing cache memory usage. This might be a backwards-incompatible change if your code depends on the precise internal representation of normalized data in the cache. <br/>
  [@benjamn](https://github.com/benjamn) in [#5146](https://github.com/apollographql/apollo-client/pull/5146)

- **[BREAKING]** `InMemoryCache` will no longer merge the fields of written objects unless the objects are known to have the same identity, and the values of fields with the same name will not be recursively merged unless a custom `merge` function is defined by a field policy for that field, within a type policy associated with the `__typename` of the parent object. <br/>
  [@benjamn](https://github.com/benjamn) in [#5603](https://github.com/apollographql/apollo-client/pull/5603)

- **[BREAKING]** `InMemoryCache` now _throws_ when data with missing or undefined query fields is written into the cache, rather than just warning in development. <br/>
  [@benjamn](https://github.com/benjamn) in [#6055](https://github.com/apollographql/apollo-client/pull/6055)

- **[BREAKING]** `client|cache.writeData` have been fully removed. `writeData` usage is one of the easiest ways to turn faulty assumptions about how the cache represents data internally, into cache inconsistency and corruption. `client|cache.writeQuery`, `client|cache.writeFragment`, and/or `cache.modify` can be used to update the cache.  <br/>
  [@benjamn](https://github.com/benjamn) in [#5923](https://github.com/apollographql/apollo-client/pull/5923)

- `InMemoryCache` now supports tracing garbage collection and eviction. Note that the signature of the `evict` method has been simplified in a potentially backwards-incompatible way. <br/>
  [@benjamn](https://github.com/benjamn) in [#5310](https://github.com/apollographql/apollo-client/pull/5310)

  - **[beta-BREAKING]** Please note that the `cache.evict` method now requires `Cache.EvictOptions`, though it previously supported positional arguments as well. <br/>
    [@danReynolds](https://github.com/danReynolds) in [#6141](https://github.com/apollographql/apollo-client/pull/6141)
    [@benjamn](https://github.com/benjamn) in [#6364](https://github.com/apollographql/apollo-client/pull/6364)

  - Removing an entity object using the `cache.evict` method does not automatically remove dangling references to that entity elsewhere in the cache, but dangling references will be automatically filtered from lists whenever those lists are read from the cache. You can define a custom field `read` function to customize this behavior. See [#6412](https://github.com/apollographql/apollo-client/pull/6412), [#6425](https://github.com/apollographql/apollo-client/pull/6425), and [#6454](https://github.com/apollographql/apollo-client/pull/6454) for further explanation.

- Cache methods that would normally trigger a broadcast, like `cache.evict`, `cache.writeQuery`, and `cache.writeFragment`, can now be called with a named options object, which supports a `broadcast: boolean` property that can be used to silence the broadcast, for situations where you want to update the cache multiple times without triggering a broadcast each time. <br/>
  [@benjamn](https://github.com/benjamn) in [#6288](https://github.com/apollographql/apollo-client/pull/6288)

- `InMemoryCache` now `console.warn`s in development whenever non-normalized data is dangerously overwritten, with helpful links to documentation about normalization and custom `merge` functions. <br/>
  [@benjamn](https://github.com/benjamn) in [#6372](https://github.com/apollographql/apollo-client/pull/6372)

- The result caching system (introduced in [#3394](https://github.com/apollographql/apollo-client/pull/3394)) now tracks dependencies at the field level, rather than at the level of whole entity objects, allowing the cache to return identical (`===`) results much more often than before. <br/>
  [@benjamn](https://github.com/benjamn) in [#5617](https://github.com/apollographql/apollo-client/pull/5617)

- `InMemoryCache` now has a method called `modify` which can be used to update the value of a specific field within a specific entity object:
  ```ts
  cache.modify({
    id: cache.identify(post),
    fields: {
      comments(comments: Reference[], { readField }) {
        return comments.filter(comment => idToRemove !== readField("id", comment));
      },
    },
  });
  ```
  This API gracefully handles cases where multiple field values are associated with a single field name, and also removes the need for updating the cache by reading a query or fragment, modifying the result, and writing the modified result back into the cache. Behind the scenes, the `cache.evict` method is now implemented in terms of `cache.modify`. <br/>
  [@benjamn](https://github.com/benjamn) in [#5909](https://github.com/apollographql/apollo-client/pull/5909)
  and [#6178](https://github.com/apollographql/apollo-client/pull/6178)

- `InMemoryCache` provides a new API for storing client state that can be updated from anywhere:
  ```ts
  import { makeVar } from "@apollo/client"
  const v = makeVar(123)
  console.log(v()) // 123
  console.log(v(v() + 1)) // 124
  console.log(v()) // 124
  v("asdf") // TS type error
  ```
  These variables are _reactive_ in the sense that updating their values invalidates any previously cached query results that depended on the old values. <br/>
  [@benjamn](https://github.com/benjamn) in
  [#5799](https://github.com/apollographql/apollo-client/pull/5799),
  [#5976](https://github.com/apollographql/apollo-client/pull/5976), and
  [#6512](https://github.com/apollographql/apollo-client/pull/6512)

- Various cache read and write performance optimizations, cutting read and write times by more than 50% in larger benchmarks. <br/>
  [@benjamn](https://github.com/benjamn) in [#5948](https://github.com/apollographql/apollo-client/pull/5948)

- The `cache.readQuery` and `cache.writeQuery` methods now accept an `options.id` string, which eliminates most use cases for `cache.readFragment` and `cache.writeFragment`, and skips the implicit conversion of fragment documents to query documents performed by `cache.{read,write}Fragment`. <br/>
  [@benjamn](https://github.com/benjamn) in [#5930](https://github.com/apollographql/apollo-client/pull/5930)

- Support `cache.identify(entity)` for easily computing entity ID strings. <br/>
  [@benjamn](https://github.com/benjamn) in [#5642](https://github.com/apollographql/apollo-client/pull/5642)

- Support eviction of specific entity fields using `cache.evict(id, fieldName)`. <br/>
  [@benjamn](https://github.com/benjamn) in [#5643](https://github.com/apollographql/apollo-client/pull/5643)

- Make `InMemoryCache#evict` remove data from all `EntityStore` layers. <br/>
  [@benjamn](https://github.com/benjamn) in [#5773](https://github.com/apollographql/apollo-client/pull/5773)

- Stop paying attention to `previousResult` in `InMemoryCache`. <br/>
  [@benjamn](https://github.com/benjamn) in [#5644](https://github.com/apollographql/apollo-client/pull/5644)

- Improve optimistic update performance by limiting cache key diversity. <br/>
  [@benjamn](https://github.com/benjamn) in [#5648](https://github.com/apollographql/apollo-client/pull/5648)

- Custom field `read` functions can read from neighboring fields using the `readField(fieldName)` helper, and may also read fields from other entities by calling `readField(fieldName, objectOrReference)`. <br/>
  [@benjamn](https://github.com/benjamn) in [#5651](https://github.com/apollographql/apollo-client/pull/5651)

- Expose cache `modify` and `identify` to the mutate `update` function.  <br/>
  [@hwillson](https://github.com/hwillson) in [#5956](https://github.com/apollographql/apollo-client/pull/5956)

- Add a default `gc` implementation to `ApolloCache`.  <br/>
  [@justinwaite](https://github.com/justinwaite) in [#5974](https://github.com/apollographql/apollo-client/pull/5974)

### React

- **[BREAKING]** The `QueryOptions`, `MutationOptions`, and `SubscriptionOptions` React Apollo interfaces have been renamed to `QueryDataOptions`, `MutationDataOptions`, and `SubscriptionDataOptions` (to avoid conflicting with similarly named and exported Apollo Client interfaces).

- **[BREAKING]** Results with `loading: true` will no longer redeliver previous data, though they may provide partial data from the cache, when available. <br/>
  [@benjamn](https://github.com/benjamn) in [#6566](https://github.com/apollographql/apollo-client/pull/6566)

- **[BREAKING?]** Remove `fixPolyfills.ts`, except when bundling for React Native. If you have trouble with `Map` or `Set` operations due to frozen key objects in React Native, either update React Native to version 0.59.0 (or 0.61.x, if possible) or investigate why `fixPolyfills.native.js` is not included in your bundle. <br/>
  [@benjamn](https://github.com/benjamn) in [#5962](https://github.com/apollographql/apollo-client/pull/5962)

- The contents of the `@apollo/react-hooks` package have been merged into `@apollo/client`, enabling the following all-in-one `import`:
  ```ts
  import { ApolloClient, ApolloProvider, useQuery } from '@apollo/client';
  ```
  [@hwillson](https://github.com/hwillson) in [#5357](https://github.com/apollographql/apollo-client/pull/5357)

- React SSR features (previously accessed via `@apollo/react-ssr`) can now be accessed from the separate Apollo Client entry point of `@apollo/client/react/ssr`. These features are not included in the default `@apollo/client` bundle.  <br/>
  [@hwillson](https://github.com/hwillson) in [#6499](https://github.com/apollographql/apollo-client/pull/6499)

### General

- **[BREAKING]** Removed `graphql-anywhere` since it's no longer used by Apollo Client.  <br/>
  [@hwillson](https://github.com/hwillson) in [#5159](https://github.com/apollographql/apollo-client/pull/5159)

- **[BREAKING]** Removed `apollo-boost` since Apollo Client 3.0 provides a boost like getting started experience out of the box.  <br/>
  [@hwillson](https://github.com/hwillson) in [#5217](https://github.com/apollographql/apollo-client/pull/5217)

- **[BREAKING]** We are no longer exporting certain (intended to be) internal utilities. If you are depending on some of the lesser known exports from `apollo-cache`, `apollo-cache-inmemory`, or `apollo-utilities`, they may no longer be available from `@apollo/client`. <br/>
  [@hwillson](https://github.com/hwillson) in [#5437](https://github.com/apollographql/apollo-client/pull/5437) and [#5514](https://github.com/apollographql/apollo-client/pull/5514)

  > Utilities that were previously externally available through the `apollo-utilities` package are now only available by importing from `@apollo/client/utilities`. <br/>
    [@hwillson](https://github.com/hwillson) in [#5683](https://github.com/apollographql/apollo-client/pull/5683)

- Make sure all `graphql-tag` public exports are re-exported.  <br/>
  [@hwillson](https://github.com/hwillson) in [#5861](https://github.com/apollographql/apollo-client/pull/5861)

- Fully removed `prettier`. The Apollo Client team has decided to no longer automatically enforce code formatting across the codebase. In most cases existing code styles should be followed as much as possible, but this is not a hard and fast rule.  <br/>
  [@hwillson](https://github.com/hwillson) in [#5227](https://github.com/apollographql/apollo-client/pull/5227)

- Make sure `ApolloContext` plays nicely with IE11 when storing the shared context.  <br/>
  [@ms](https://github.com/ms) in [#5840](https://github.com/apollographql/apollo-client/pull/5840)

- Migrated React Apollo HOC and Components functionality into Apollo Client, making it accessible from `@apollo/client/react/components` and `@apollo/client/react/hoc` entry points.  <br/>
  [@hwillson](https://github.com/hwillson) in [#6558](https://github.com/apollographql/apollo-client/pull/6558)

- Support passing a `context` object through the link execution chain when using subscriptions.  <br/>
  [@sgtpepper43](https://github.com/sgtpepper43) in [#4925](https://github.com/apollographql/apollo-client/pull/4925)

- `MockSubscriptionLink` now supports multiple subscriptions.  <br/>
  [@dfrankland](https://github.com/dfrankland) in [#6081](https://github.com/apollographql/apollo-client/pull/6081)

### Bug Fixes

- `useMutation` adjustments to help avoid an infinite loop / too many renders issue, caused by unintentionally modifying the `useState` based mutation result directly.  <br/>
  [@hwillson](https://github/com/hwillson) in [#5770](https://github.com/apollographql/apollo-client/pull/5770)

- Missing `__typename` fields no longer cause the `InMemoryCache#diff` result to be marked `complete: false`, if those fields were added by `InMemoryCache#transformDocument` (which calls `addTypenameToDocument`). <br/>
  [@benjamn](https://github.com/benjamn) in [#5787](https://github.com/apollographql/apollo-client/pull/5787)

- Fixed an issue that allowed `@client @export` based queries to lead to extra unnecessary network requests being fired.  <br/>
  [@hwillson](https://github.com/hwillson) in [#5946](https://github.com/apollographql/apollo-client/pull/5946)

- Refined `useLazyQuery` types to help prevent runtime errors.  <br/>
  [@benmosher](https://github.com/benmosher) in [#5935](https://github.com/apollographql/apollo-client/pull/5935)

- Make sure `@client @export` variables used in watched queries are updated each time the query receives new data that changes the value of the `@export` variable.  <br/>
  [@hwillson](https://github.com/hwillson) in [#5986](https://github.com/apollographql/apollo-client/pull/5986)

- Ensure `useMutation` passes a defined `errorPolicy` option into its underlying `ApolloClient.mutate()` call.  <br/>
  [@jamesreggio](https://github.com/jamesreggio) in [#5863](https://github.com/apollographql/apollo-client/pull/5863)

- `useQuery`: Prevent new data re-render attempts during an existing render. This helps avoid React 16.13.0's "Cannot update a component from inside the function body of a different component" warning (https://github.com/facebook/react/pull/17099). <br/>
  [@hwillson](https://github.com/hwillson) in [#6107](https://github.com/apollographql/apollo-client/pull/6107)

- Expand `ApolloError` typings to include `ServerError` and `ServerParseError`.  <br/>
  [@dmarkow](https://github.com/dmarkow) in [#6319](https://github.com/apollographql/apollo-client/pull/6319)

- Fast responses received over the link chain will no longer conflict with `skip` settings.  <br/>
  [@hwillson](https://github.com/hwillson) in [#6587](https://github.com/apollographql/apollo-client/pull/6587)

## Apollo Client 2.6.8

### Apollo Client (2.6.8)

- Update the `fetchMore` type signature to accept `context`.  <br/>
  [@koenpunt](https://github.com/koenpunt) in [#5147](https://github.com/apollographql/apollo-client/pull/5147)

- Fix type for `Resolver` and use it in the definition of `Resolvers`. <br />
  [@peoplenarthax](https://github.com/peoplenarthax) in [#4943](https://github.com/apollographql/apollo-client/pull/4943)

- Local state resolver functions now receive a `fragmentMap: FragmentMap`
  object, in addition to the `field: FieldNode` object, via the `info`
  parameter. <br/>
  [@mjlyons](https://github.com/mjlyons) in [#5388](https://github.com/apollographql/apollo-client/pull/5388)

- Documentation updates. <br/>
  [@tomquirk](https://github.com/tomquirk) in [#5645](https://github.com/apollographql/apollo-client/pull/5645) <br/>
  [@Sequoia](https://github.com/Sequoia) in [#5641](https://github.com/apollographql/apollo-client/pull/5641) <br/>
  [@phryneas](https://github.com/phryneas) in [#5628](https://github.com/apollographql/apollo-client/pull/5628) <br/>
  [@AryanJ-NYC](https://github.com/AryanJ-NYC) in [#5560](https://github.com/apollographql/apollo-client/pull/5560)

### GraphQL Anywhere (4.2.6)

- Fix `filter` edge case involving `null`.  <br/>
  [@lifeiscontent](https://github.com/lifeiscontent) in [#5110](https://github.com/apollographql/apollo-client/pull/5110)

### Apollo Boost (0.4.7)

- Replace `GlobalFetch` reference with `WindowOrWorkerGlobalScope`.  <br/>
  [@abdonrd](https://github.com/abdonrd) in [#5373](https://github.com/apollographql/apollo-client/pull/5373)

- Add `assumeImmutableResults` typing to apollo boost `PresetConfig` interface. <br/>
  [@bencoullie](https://github.com/bencoullie) in [#5571](https://github.com/apollographql/apollo-client/pull/5571)

## Apollo Client (2.6.4)

### Apollo Client (2.6.4)

- Modify `ObservableQuery` to allow queries with `notifyOnNetworkStatusChange`
  to be notified when loading after an error occurs. <br />
  [@jasonpaulos](https://github.com/jasonpaulos) in [#4992](https://github.com/apollographql/apollo-client/pull/4992)

- Add `graphql` as a `peerDependency` of `apollo-cache` and
  `graphql-anywhere`.  <br/>
  [@ssalbdivad](https://github.com/ssalbdivad) in [#5081](https://github.com/apollographql/apollo-client/pull/5081)

- Documentation updates.  </br>
  [@raibima](https://github.com/raibima) in [#5132](https://github.com/apollographql/apollo-client/pull/5132)  <br/>
  [@hwillson](https://github.com/hwillson) in [#5141](https://github.com/apollographql/apollo-client/pull/5141)

## Apollo Client (2.6.3)

### Apollo Client (2.6.3)

- A new `ObservableQuery.resetQueryStoreErrors()` method is now available that
  can be used to clear out `ObservableQuery` query store errors.  <br/>
  [@hwillson](https://github.com/hwillson) in [#4941](https://github.com/apollographql/apollo-client/pull/4941)
- Documentation updates.  <br/>
  [@michael-watson](https://github.com/michael-watson) in [#4940](https://github.com/apollographql/apollo-client/pull/4940)  <br/>
  [@hwillson](https://github.com/hwillson) in [#4969](https://github.com/apollographql/apollo-client/pull/4969)


## Apollo Client (2.6.1)

### Apollo Utilities 1.3.2

- Reimplement `isEqual` without pulling in massive `lodash.isequal`. <br/>
  [@benjamn](https://github.com/benjamn) in [#4924](https://github.com/apollographql/apollo-client/pull/4924)

## Apollo Client (2.6.1)

- In all Apollo Client packages, the compilation of `lib/bundle.esm.js` to `lib/bundle.cjs.js` and `lib/bundle.umd.js` now uses Babel instead of Rollup, since Babel correctly compiles some [edge cases](https://github.com/apollographql/apollo-client/issues/4843#issuecomment-495717720) that neither Rollup nor TypeScript compile correctly. <br/>
  [@benjamn](https://github.com/benjamn) in [#4911](https://github.com/apollographql/apollo-client/pull/4911)

### Apollo Cache In-Memory 1.6.1

- Pretend that `__typename` exists on the root Query when matching fragments. <br/>
  [@benjamn](https://github.com/benjamn) in [#4853](https://github.com/apollographql/apollo-client/pull/4853)

### Apollo Utilities 1.3.1

- The `isEqual` function has been reimplemented using the `lodash.isequal` npm package, to better support circular references. Since the `lodash.isequal` package is already used by `react-apollo`, this change is likely to decrease total bundle size. <br/>
  [@capaj](https://github.com/capaj) in [#4915](https://github.com/apollographql/apollo-client/pull/4915)

## Apollo Client (2.6.0)

- In production, `invariant(condition, message)` failures will now include
  a unique error code that can be used to trace the error back to the
  point of failure. <br/>
  [@benjamn](https://github.com/benjamn) in [#4521](https://github.com/apollographql/apollo-client/pull/4521)

### Apollo Client 2.6.0

- If you can be sure your application code does not modify cache result objects (see `freezeResults` note below), you can unlock substantial performance improvements by communicating this assumption via
  ```ts
  new ApolloClient({ assumeImmutableResults: true })
  ```
  which allows the client to avoid taking defensive snapshots of past results using `cloneDeep`, as explained by [@benjamn](https://github.com/benjamn) in [#4543](https://github.com/apollographql/apollo-client/pull/4543).

- Identical overlapping queries are now deduplicated internally by `apollo-client`, rather than using the `apollo-link-dedup` package. <br/>
  [@benjamn](https://github.com/benjamn) in commit [7cd8479f](https://github.com/apollographql/apollo-client/pull/4586/commits/7cd8479f27ce38930f122e4f703c4081a75a63a7)

- The `FetchPolicy` type has been split into two types, so that passing `cache-and-network` to `ApolloClient#query` is now forbidden at the type level, whereas previously it was forbidden by a runtime `invariant` assertion:
  ```ts
  export type FetchPolicy =
    | 'cache-first'
    | 'network-only'
    | 'cache-only'
    | 'no-cache'
    | 'standby';

  export type WatchQueryFetchPolicy =
    | FetchPolicy
    | 'cache-and-network';
  ```
  The exception thrown if you ignore the type error has also been improved to explain the motivation behind this restriction. <br/>
  [Issue #3130 (comment)](https://github.com/apollographql/apollo-client/issues/3130#issuecomment-478409066) and commit [cf069bc7](github.com/apollographql/apollo-client/commit/cf069bc7ee6577092234b0eb0ac32e05d50f5a1c)

- Avoid updating (and later invalidating) cache watches when `fetchPolicy` is `'no-cache'`. <br/>
  [@bradleyayers](https://github.com/bradleyayers) in [PR #4573](https://github.com/apollographql/apollo-client/pull/4573), part of [issue #3452](https://github.com/apollographql/apollo-client/issues/3452)

- Remove temporary `queryId` after `fetchMore` completes. <br/>
  [@doomsower](https://github.com/doomsower) in [#4440](https://github.com/apollographql/apollo-client/pull/4440)

- Call `clearStore` callbacks after clearing store. <br/>
  [@ds8k](https://github.com/ds8k) in [#4695](https://github.com/apollographql/apollo-client/pull/4695)

- Perform all `DocumentNode` transforms once, and cache the results. <br/>
  [@benjamn](https://github.com/benjamn) in [#4601](https://github.com/apollographql/apollo-client/pull/4601)

- Accommodate `@client @export` variable changes in `ObservableQuery`. <br/>
  [@hwillson](https://github.com/hwillson) in [#4604](https://github.com/apollographql/apollo-client/pull/4604)

- Support the `returnPartialData` option for watched queries again. <br/>
  [@benjamn](https://github.com/benjamn) in [#4743](https://github.com/apollographql/apollo-client/pull/4743)

- Preserve `networkStatus` for incomplete `cache-and-network` queries. <br/>
  [@benjamn](https://github.com/benjamn) in [#4765](https://github.com/apollographql/apollo-client/pull/4765)

- Preserve `cache-and-network` `fetchPolicy` when refetching. <br/>
  [@benjamn](https://github.com/benjamn) in [#4840](https://github.com/apollographql/apollo-client/pull/4840)

- Update the React Native docs to remove the request for external example apps that we can link to. We're no longer going to manage a list of external example apps. <br />
  [@hwillson](https://github.com/hwillson) in [#4531](https://github.com/apollographql/apollo-client/pull/4531)

- Polling queries are no longer batched together, so their scheduling should be more predictable. <br/>
  [@benjamn](https://github.com/benjamn) in [#4800](https://github.com/apollographql/apollo-client/pull/4800)

### Apollo Cache In-Memory 1.6.0

- Support `new InMemoryCache({ freezeResults: true })` to help enforce immutability. <br/>
  [@benjamn](https://github.com/benjamn) in [#4514](https://github.com/apollographql/apollo-client/pull/4514)

- Allow `IntrospectionFragmentMatcher` to match fragments against the root `Query`, as `HeuristicFragmentMatcher` does. <br/>
  [@rynobax](https://github.com/rynobax) in [#4620](https://github.com/apollographql/apollo-client/pull/4620)

- Rerential identity (`===`) of arrays in cache results will now be preserved for unchanged data. <br/>
  [@benjamn](https://github.com/benjamn) in commit [f3091d6a](https://github.com/apollographql/apollo-client/pull/4586/commits/f3091d6a7e91be98549baea58903282cc540f460)

- Avoid adding `__typename` field to `@client` selection sets that have been `@export`ed as input variables. <br/>
  [@benjamn](https://github.com/benjamn) in [#4784](https://github.com/apollographql/apollo-client/pull/4784)

### GraphQL Anywhere 4.2.2

- The `graphql` function can now be configured to ignore `@include` and
  `@skip` directives (useful when walking a fragment to generate prop types
  or filter result data).  <br/>
  [@GreenGremlin](https://github.com/GreenGremlin) in [#4373](https://github.com/apollographql/apollo-client/pull/4373)


## Apollo Client 2.5.1

### apollo-client 2.5.1

- Fixes `A tuple type element list cannot be empty` issue.  <br/>
  [@benjamn](https://github.com/benjamn) in [#4502](https://github.com/apollographql/apollo-client/pull/4502)

### graphql-anywhere 4.2.1

- Adds back the missing `graphql-anywhere/lib/async` entry point.  <br/>
  [@benjamn](https://github.com/benjamn) in [#4503](https://github.com/apollographql/apollo-client/pull/4503)


## Apollo Client (2.5.0)

### Apollo Client (2.5.0)

- Introduces new local state management features (client-side schema
  and local resolver / `@client` support) and many overall code improvements,
  to help reduce the Apollo Client bundle size.  <br/>
  [#4361](https://github.com/apollographql/apollo-client/pull/4361)
- Revamped CJS and ESM bundling approach with Rollup.  <br/>
  [@rosskevin](https://github.com/rosskevin) in [#4261](https://github.com/apollographql/apollo-client/pull/4261)
- Fixes an issue where the `QueryManager` was accidentally returning cached
  data for `network-only` queries.  <br/>
  [@danilobuerger](https://github.com/danilobuerger) in [#4352](https://github.com/apollographql/apollo-client/pull/4352)
- Fixed an issue in the repo `.gitattributes` that was causing binary files
  to have their line endings adjusted, and cleaned up corrupted documentation
  images (ref: https://github.com/apollographql/apollo-client/pull/4232).  <br/>
  [@rajington](https://github.com/rajington) in [#4438](https://github.com/apollographql/apollo-client/pull/4438)
- Improve (and shorten) query polling implementation.  <br/>
  [PR #4337](https://github.com/apollographql/apollo-client/pull/4337)


## Apollo Client (2.4.13)

### Apollo Client (2.4.13)

- Resolve "invalidate" -> "invalidated" typo in `QueryManager`.  <br/>
  [@quazzie](https://github.com/quazzie) in [#4041](https://github.com/apollographql/apollo-client/pull/4041)

- Properly type `setQuery` and fix now typed callers.  <br/>
  [@danilobuerger](https://github.com/danilobuerger) in [#4369](https://github.com/apollographql/apollo-client/pull/4369)

- Align with the React Apollo decision that result `data` should be
  `TData | undefined` instead of `TData | {}`.  <br/>
  [@danilobuerger](https://github.com/danilobuerger) in [#4356](https://github.com/apollographql/apollo-client/pull/4356)

- Documentation updates.  <br/>
  [@danilobuerger](https://github.com/danilobuerger) in [#4340](https://github.com/apollographql/apollo-client/pull/4340)  <br />
  [@justyn-clark](https://github.com/justyn-clark) in [#4383](https://github.com/apollographql/apollo-client/pull/4383)  <br />
  [@jtassin](https://github.com/jtassin) in [#4287](https://github.com/apollographql/apollo-client/pull/4287)  <br />
  [@Gongreg](https://github.com/Gongreg) in [#4386](https://github.com/apollographql/apollo-client/pull/4386)  <br />
  [@davecardwell](https://github.com/davecardwell) in [#4399](https://github.com/apollographql/apollo-client/pull/4399)  <br />
  [@michaelknoch](https://github.com/michaelknoch) in [#4384](https://github.com/apollographql/apollo-client/pull/4384)  <br />

## Apollo Client (2.4.12)

### Apollo Client (2.4.12)

- Support `ApolloClient#stop` method for safe client disposal. <br/>
  [PR #4336](https://github.com/apollographql/apollo-client/pull/4336)

## Apollo Client (2.4.11)

- Added explicit dependencies on the
  [`tslib`](https://www.npmjs.com/package/tslib) package to all client
  packages to fix
  [Issue #4332](https://github.com/apollographql/apollo-client/issues/4332).

### Apollo Client (2.4.11)

- Reverted some breaking changes accidentally released in a patch version
  (2.4.10). [PR #4334](https://github.com/apollographql/apollo-client/pull/4334)

## Apollo Client (2.4.10)

### Apollo Client (2.4.10)

- The `apollo-client` package no longer exports a `printAST` function from
  `graphql/language/printer`. If you need this functionality, import it
  directly: `import { print } from "graphql/language/printer"`

- Query polling now uses a simpler scheduling strategy based on a single
  `setTimeout` interval rather than multiple `setInterval` timers. The new
  timer fires at the rate of the fastest polling interval, and queries
  with longer polling intervals fire whenever the time elapsed since they
  last fired exceeds their desired interval. <br/>
  [PR #4243](https://github.com/apollographql/apollo-client/pull/4243)

### Apollo Cache In-Memory (1.4.1)

- The `optimism` npm package has been updated to a version (0.6.9) that
  provides its own TypeScript declarations, which should fix problems like
  [Issue #4327](https://github.com/apollographql/apollo-client/issues/4327). <br/>
  [PR #4331](https://github.com/apollographql/apollo-client/pull/4331)

- Error messages involving GraphQL queries now print the queries using
  `JSON.stringify` instead of the `print` function exported by the
  `graphql` package, to avoid pulling unnecessary printing logic into your
  JavaScript bundle. <br/>
  [PR #4234](https://github.com/apollographql/apollo-client/pull/4234)

- The `QueryKeyMaker` abstraction has been removed, meaning that cache
  results for non-identical queries (or sub-queries) with equivalent
  structure will no longer be cached together. This feature was a nice
  optimization in certain specific use cases, but it was not worth the
  additional complexity or bundle size. <br/>
  [PR #4245](https://github.com/apollographql/apollo-client/pull/4245)

### Apollo Utilities (1.1.1)

- The `flattenSelections` helper function is no longer exported from
  `apollo-utilities`, since `getDirectiveNames` has been reimplemented
  without using `flattenSelections`, and `flattenSelections` has no clear
  purpose now. If you need the old functionality, use a visitor:
  ```ts
  import { visit } from "graphql/language/visitor";

  function flattenSelections(selection: SelectionNode) {
    const selections: SelectionNode[] = [];
    visit(selection, {
      SelectionSet(ss) {
        selections.push(...ss.selections);
      }
    });
    return selections;
  }
  ```

## Apollo Client (2.4.9)

### Apollo Client (2.4.9)

- Apollo Client has been updated to use `graphql` 14.x as a dev dependency.  <br/>
  [@hwillson](https://github.com/hwillson) in [#4233](https://github.com/apollographql/apollo-client/pull/4233)

- The `onClearStore` function can now be used to register callbacks that should
  be triggered when calling `clearStore`.  <br/>
  [@joe-re](https://github.com/joe-re) in [#4082](https://github.com/apollographql/apollo-client/pull/4082)

- Make `isApolloError` available for external use.  <br/>
  [@FredyC](https://github.com/FredyC) in [#4223](https://github.com/apollographql/apollo-client/pull/4223)

- The `QueryManager` now calls `complete` on the observables used by
  Apollo Client's Subscription handling. This gives finite subscriptions a
  chance to handle cleanup.  <br/>
  [@sujeetsr](https://github.com/sujeetsr) in [#4290](https://github.com/apollographql/apollo-client/pull/4290)

- Documentation updates.  <br/>
  [@lifedup](https://github.com/lifedup) in [#3931](https://github.com/apollographql/apollo-client/pull/3931)  <br />
  [@Dem0n3D](https://github.com/Dem0n3D) in [#4008](https://github.com/apollographql/apollo-client/pull/4008)  <br />
  [@anand-sundaram-zocdoc](https://github.com/anand-sundaram-zocdoc) in [#4009](https://github.com/apollographql/apollo-client/pull/4009)  <br />
  [@mattphoto](https://github.com/mattphoto) in [#4026](https://github.com/apollographql/apollo-client/pull/4026)  <br />
  [@birge](https://github.com/birge) in [#4029](https://github.com/apollographql/apollo-client/pull/4029)  <br />
  [@mxstbr](https://github.com/mxstbr) in [#4127](https://github.com/apollographql/apollo-client/pull/4127)  <br/>
  [@Caerbannog](https://github.com/Caerbannog) in [#4140](https://github.com/apollographql/apollo-client/pull/4140)  <br/>
  [@jedwards1211](https://github.com/jedwards1211) in [#4179](https://github.com/apollographql/apollo-client/pull/4179)  <br/>
  [@nutboltu](https://github.com/nutboltu) in [#4182](https://github.com/apollographql/apollo-client/pull/4182)  <br/>
  [@CarloPalinckx](https://github.com/CarloPalinckx) in [#4189](https://github.com/apollographql/apollo-client/pull/4189)  <br/>
  [@joebernard](https://github.com/joebernard) in [#4206](https://github.com/apollographql/apollo-client/pull/4206)  <br/>
  [@evans](https://github.com/evans) in [#4213](https://github.com/apollographql/apollo-client/pull/4213)  <br/>
  [@danilobuerger](https://github.com/danilobuerger) in [#4214](https://github.com/apollographql/apollo-client/pull/4214)  <br/>
  [@stubailo](https://github.com/stubailo) in [#4220](https://github.com/apollographql/apollo-client/pull/4220)  <br/>
  [@haysclark](https://github.com/haysclark) in [#4255](https://github.com/apollographql/apollo-client/pull/4255)  <br/>
  [@shelmire](https://github.com/shelmire) in [#4266](https://github.com/apollographql/apollo-client/pull/4266)  <br/>
  [@peggyrayzis](https://github.com/peggyrayzis) in [#4280](https://github.com/apollographql/apollo-client/pull/4280)  <br/>
  [@caydie-tran](https://github.com/caydie-tran) in [#4300](https://github.com/apollographql/apollo-client/pull/4300)

### Apollo Utilities (1.1.0)

- Transformation utilities have been refactored to work with `graphql` 14.x.
  GraphQL AST's are no longer being directly modified.  <br/>
  [@hwillson](https://github.com/hwillson) in [#4233](https://github.com/apollographql/apollo-client/pull/4233)

### Apollo Cache In-Memory (1.4.0)

- The speed and memory usage of optimistic reads and writes has been
  improved dramatically using a new layering technique that does not
  require copying the non-optimistic contents of the cache.  <br/>
  [PR #4319](https://github.com/apollographql/apollo-client/pull/4319/)

- The `RecordingCache` abstraction has been removed, and thus is no longer
  exported from `apollo-cache-inmemory`.  <br/>
  [PR #4319](https://github.com/apollographql/apollo-client/pull/4319/)

- Export the optimism `wrap` function using ES2015 export syntax, instead of
  CommonJS.  <br/>
  [@ardatan](https://github.com/ardatan) in [#4158](https://github.com/apollographql/apollo-client/pull/4158)

## Apollo Client (2.4.8)

### Apollo Client (2.4.8)

- Documentation and config updates.  <br/>
  [@justinanastos](https://github.com/justinanastos) in [#4187](https://github.com/apollographql/apollo-client/pull/4187)  <br/>
  [@PowerKiKi](https://github.com/PowerKiKi) in [#3693](https://github.com/apollographql/apollo-client/pull/3693)  <br/>
  [@nandito](https://github.com/nandito) in [#3865](https://github.com/apollographql/apollo-client/pull/3865)

- Schema/AST tranformation utilities have been updated to work properly with
  `@client` directives.  <br/>
  [@justinmakaila](https://github.com/justinmakaila) in [#3482](https://github.com/apollographql/apollo-client/pull/3482)

### Apollo Cache In-Memory (1.3.12)

- Avoid using `DepTrackingCache` for optimistic reads.
  [PR #4521](https://github.com/apollographql/apollo-client/pull/4251)

- When creating an `InMemoryCache` object, it's now possible to disable the
  result caching behavior introduced in [#3394](https://github.com/apollographql/apollo-client/pull/3394),
  either for diagnostic purposes or because the benefit of caching repeated
  reads is not worth the extra memory usage in your application:
  ```ts
  new InMemoryCache({
    resultCaching: false
  })
  ```
  Part of [PR #4521](https://github.com/apollographql/apollo-client/pull/4251).

## Apollo Client (2.4.7)

### Apollo Client (2.4.7)

- The `ApolloClient` constructor has been updated to accept `name` and
  `version` params, that can be used to support Apollo Server [Client Awareness](https://www.apollographql.com/docs/apollo-server/v2/features/metrics.html#Client-Awareness)
  functionality. These client awareness properties are passed into the
  defined Apollo Link chain, and are then ultimately sent out as custom
  headers with outgoing requests.  <br/>
  [@hwillson](https://github.com/hwillson) in [#4154](https://github.com/apollographql/apollo-client/pull/4154)

### Apollo Boost (0.1.22)

- No changes.

### Apollo Cache (1.1.21)

- No changes.

### Apollo Cache In-Memory (1.3.11)

- No changes.

### Apollo Utilities (1.0.26)

- No changes.

### Graphql Anywhere (4.1.23)

- No changes.


## Apollo Client (2.4.6)

### Apollo Cache In-Memory (1.3.10)

- Added some `return`s to prevent errors with `noImplicitReturns`
  TypeScript rule.
  [PR #4137](https://github.com/apollographql/apollo-client/pull/4137)

- Exclude the `src/` directory when publishing `apollo-cache-inmemory`.
  [Issue #4083](https://github.com/apollographql/apollo-client/issues/4083)

## Apollo Client (2.4.5)

- Optimistic tests cleanup.
  [PR #3834](https://github.com/apollographql/apollo-client/pull/3834) by
  [@joshribakoff](https://github.com/joshribakoff)

- Documentation updates.
  [PR #3840](https://github.com/apollographql/apollo-client/pull/3840) by
  [@chentsulin](https://github.com/chentsulin) and
  [PR #3844](https://github.com/apollographql/apollo-client/pull/3844) by
  [@lorensr](https://github.com/lorensr)

- Implement `ObservableQuery#isDifferentFromLastResult` to fix
  [Issue #4054](https://github.com/apollographql/apollo-client/issues/4054) and
  [Issue #4031](https://github.com/apollographql/apollo-client/issues/4031).
  [PR #4069](https://github.com/apollographql/apollo-client/pull/4069)

### Apollo Cache (1.1.20)

- Add `readQuery` test to make sure options aren't mutated.
  [@CarloPalinckx](https://github.com/CarloPalinckx) in
  [#3838](https://github.com/apollographql/apollo-client/pull/3838)

### Apollo Cache In-Memory (1.3.9)

- Avoid modifying source objects when merging cache results.
  [Issue #4081](https://github.com/apollographql/apollo-client/issues/4081)
  [PR #4089](https://github.com/apollographql/apollo-client/pull/4089)

### Apollo Utilities (1.0.25)

- Fix `apollo-utilities` `isEqual` bug due to missing `hasOwnProperty`
  check. [PR #4072](https://github.com/apollographql/apollo-client/pull/4072)
  by [@samkline](https://github.com/samkline)

## Apollo Client (2.4.4)

### Apollo Utilities (1.0.24)

- Discard property accessor functions in `cloneDeep` helper, to fix
  [issue #4034](https://github.com/apollographql/apollo-client/issues/4034).

- Unconditionally remove `cloneDeep` property accessors.
  [PR #4039](https://github.com/apollographql/apollo-client/pull/4039)

- Avoid copying non-enumerable and/or `Symbol` keys in `cloneDeep`.
  [PR #4052](https://github.com/apollographql/apollo-client/pull/4052)

### Apollo Cache In-Memory (1.3.7)

- Throw when querying non-scalar objects without a selection set.
  [Issue #4025](https://github.com/apollographql/apollo-client/issues/4025)
  [PR #4038](https://github.com/apollographql/apollo-client/pull/4038)

- Work around spec non-compliance of `Map#set` and `Set#add` in IE11.
  [Issue #4024](https://github.com/apollographql/apollo-client/issues/4024)
  [PR #4012](https://github.com/apollographql/apollo-client/pull/4012)

## Apollo Client (2.4.3)

- Add additional checks to make sure we don't try to set the network status
  of queries in the store, when the store doesn't exist.  <br/>
  [@i6mi6](https://github.com/i6mi6) in [#3914](https://github.com/apollographql/apollo-client/pull/3914)
- Documentation updates.  <br/>
  [@shanonvl](https://github.com/shanonvl) in [#3925](https://github.com/apollographql/apollo-client/pull/3925)  <br/>
  [@ojh102](https://github.com/ojh102) in [#3920](https://github.com/apollographql/apollo-client/pull/3920)  <br/>
  [@Bkucera](https://github.com/Bkucera) in [#3919](https://github.com/apollographql/apollo-client/pull/3919)  <br/>
  [@j4chou](https://github.com/j4chou) in [#3915](https://github.com/apollographql/apollo-client/pull/3915)  <br/>
  [@billfienberg](https://github.com/billfienberg) in [#3886](https://github.com/apollographql/apollo-client/pull/3886)  <br/>
  [@TLadd](https://github.com/TLadd) in [#3884](https://github.com/apollographql/apollo-client/pull/3884)

- The `ObservableQuery` class now makes a deep clone of `lastResult` when
  first received, so that the `isDifferentResult` logic will not be
  confused if the result object is modified later.
  [Issue #3992](https://github.com/apollographql/apollo-client/issues/3992)
  [PR #4032](https://github.com/apollographql/apollo-client/pull/4032/commits/e66027c5341dc7aaf71ee7ffcba1305b9a553525)

### Apollo Cache In-Memory (1.3.6)

- Optimize repeated `apollo-cache-inmemory` reads by caching partial query
  results, for substantial performance improvements. As a consequence, watched
  queries will not be rebroadcast unless the data have changed.
  [PR #3394](https://github.com/apollographql/apollo-client/pull/3394)

- Include root ID and fragment matcher function in cache keys computed by
  `StoreReader#executeStoreQuery` and `executeSelectionSet`, and work
  around bugs in the React Native `Map` and `Set` polyfills.
  [PR #3964](https://github.com/apollographql/apollo-client/pull/3964)
  [React Native PR #21492 (pending)](https://github.com/facebook/react-native/pull/21492)

- The `apollo-cache-inmemory` package now allows `graphql@^14.0.0` as a
  peer dependency.
  [Issue #3978](https://github.com/apollographql/apollo-client/issues/3978)

- The `apollo-cache-inmemory` package now correctly broadcasts changes
  even when the new data is `===` to the old data, since the contents of
  the data object may have changed.
  [Issue #3992](https://github.com/apollographql/apollo-client/issues/3992)
  [PR #4032](https://github.com/apollographql/apollo-client/pull/4032/commits/d6a673fbc1444e115e90cc9e4c7fa3fc67bb7e56)

### Apollo GraphQL Anywhere (4.1.20)

- Make `graphql-anywhere` `filter` function generic (typescript).  <br/>
  [@minznerjosh](https://github.com/minznerjosh) in [#3929](https://github.com/apollographql/apollo-client/pull/3929)

### Apollo Utilities (1.0.22)

- The `fclone` package has been replaced with a custom `cloneDeep`
  implementation that is tolerant of cycles, symbol properties, and
  non-enumerable properties.
  [PR #4032](https://github.com/apollographql/apollo-client/pull/4032/commits/78e2ad89f950da2829f49c7876f968adb2bc1302)

### Apollo Boost (0.1.17)

- Remove duplicate InMemoryCache export for Babel 6 compatibility.
  [Issue #3910](https://github.com/apollographql/apollo-client/issues/3910)
  [PR #3932](https://github.com/apollographql/apollo-client/pull/3932)

### Apollo Cache (1.1.18)

- No changes.

## Apollo Client (2.4.2)

### Apollo Client (2.4.2)

- Apollo Client no longer deep freezes query results.
  [@hwillson](https://github.com/hwillson) in [#3883](https://github.com/apollographql/apollo-client/pull/3883)
- A new `clearStore` method has been added, that will remove all data from
  the store. Unlike `resetStore`, it will not refetch active queries after
  removing store data.
  [@hwillson](https://github.com/hwillson) in [#3885](https://github.com/apollographql/apollo-client/pull/3885)

### Apollo Utilities (1.0.21)

- Replace the custom `cloneDeep` implementation with
  [`fclone`](https://www.npmjs.com/package/fclone), to avoid crashing when
  encountering circular references.  <br/>
  [@hwillson](https://github.com/hwillson) in [#3881](https://github.com/apollographql/apollo-client/pull/3881)

### Apollo Boost (0.1.16)

- No changes.

### Apollo Cache (1.1.17)

- No changes.

### Apollo Cache In-Memory (1.2.10)

- No changes.

### Apollo GraphQL Anywhere (4.1.19)

- No changes.


## 2.4.1 (August 26, 2018)

### Apollo Client (2.4.1)

- `mutate`'s `refetchQueries` option now allows queries to include a custom
  `context` option. This `context` will be used when refetching the query.
  For example:

  ```js
  context = {
    headers: {
      token: 'some auth token',
    },
  };
  client.mutate({
    mutation: UPDATE_CUSTOMER_MUTATION,
    variables: {
      userId: user.id,
      firstName,
      ...
    },
    refetchQueries: [{
      query: CUSTOMER_MESSAGES_QUERY,
      variables: { userId: user.id },
      context,
    }],
    context,
  });
  ```

  The `CUSTOMER_MESSAGES_QUERY` above will be refetched using `context`.
  Normally queries are refetched using the original context they were first
  started with, but this provides a way to override the context, if needed.  <br/>
  [@hwillson](https://github.com/hwillson) in [#3852](https://github.com/apollographql/apollo-client/pull/3852)

- Documentation updates.  <br/>
  [@hwillson](https://github.com/hwillson) in [#3841](https://github.com/apollographql/apollo-client/pull/3841)

### Apollo Boost (0.1.15)

- Various internal infrastructure changes related to building, bundling,
  testing, etc.
  [@hwillson](https://github.com/hwillson) in [#3817](https://github.com/apollographql/apollo-client/pull/3817)

### Apollo Cache (1.1.16)

- Various internal infrastructure changes related to building, bundling,
  testing, etc.
  [@hwillson](https://github.com/hwillson) in [#3817](https://github.com/apollographql/apollo-client/pull/3817)

### Apollo Cache In-Memory (1.2.9)

- Various internal infrastructure changes related to building, bundling,
  testing, etc.
  [@hwillson](https://github.com/hwillson) in [#3817](https://github.com/apollographql/apollo-client/pull/3817)

### Apollo Utilities (1.0.20)

- Various internal infrastructure changes related to building, bundling,
  testing, etc.
  [@hwillson](https://github.com/hwillson) in [#3817](https://github.com/apollographql/apollo-client/pull/3817)

### Apollo GraphQL Anywhere (4.1.18)

- Various internal infrastructure changes related to building, bundling,
  testing, etc.
  [@hwillson](https://github.com/hwillson) in [#3817](https://github.com/apollographql/apollo-client/pull/3817)


## 2.4.0 (August 17, 2018)

### Apollo Client (2.4.0)

- Add proper error handling for subscriptions. If you have defined an `error`
  handler on your subscription observer, it will now be called when an error
  comes back in a result, and the `next` handler will be skipped (similar to
  how we're handling errors with mutations). Previously, the error was
  just passed in the result to the `next` handler. If you don't have an
  `error` handler defined, the previous functionality is maintained, meaning
  the error is passed in the result, giving the next handler a chance to deal
  with it. This should help address backwards compatibility (and is the reason
  for the minor version bumo in this release).  <br/>
  [@clayne11](https://github.com/clayne11) in [#3800](https://github.com/apollographql/apollo-client/pull/3800)
- Allow an `optimistic` param to be passed into `ApolloClient.readQuery` and
  `ApolloClient.readFragment`, that when set to `true`, will allow
  optimistic results to be returned. Is `false` by default.  <br/>
  [@jay1337](https://github.com/jay1337) in [#2429](https://github.com/apollographql/apollo-client/pull/2429)
- Optimistic tests cleanup.  <br/>
  [@joshribakoff](https://github.com/joshribakoff) in [#3713](https://github.com/apollographql/apollo-client/pull/3713)
- Make sure each package has its own `.npmignore`, so they're taken into
  consideration when publishing via lerna.  <br/>
  [@hwillson](https://github.com/hwillson) in [#3828](https://github.com/apollographql/apollo-client/pull/3828)
- Documentation updates.  <br/>
  [@toolness](https://github.com/toolness) in [#3804](https://github.com/apollographql/apollo-client/pull/3804)  <br/>
  [@pungggi](https://github.com/pungggi) in [#3798](https://github.com/apollographql/apollo-client/pull/3798)  <br/>
  [@lorensr](https://github.com/lorensr) in [#3748](https://github.com/apollographql/apollo-client/pull/3748)  <br/>
  [@joshribakoff](https://github.com/joshribakoff) in [#3730](https://github.com/apollographql/apollo-client/pull/3730)  <br/>
  [@yalamber](https://github.com/yalamber) in [#3819](https://github.com/apollographql/apollo-client/pull/3819)  <br/>
  [@pschreibs85](https://github.com/pschreibs85) in [#3812](https://github.com/apollographql/apollo-client/pull/3812)  <br/>
  [@msreekm](https://github.com/msreekm) in [#3808](https://github.com/apollographql/apollo-client/pull/3808)  <br/>
  [@kamaltmo](https://github.com/kamaltmo) in [#3806](https://github.com/apollographql/apollo-client/pull/3806)  <br/>
  [@lorensr](https://github.com/lorensr) in [#3739](https://github.com/apollographql/apollo-client/pull/3739)  <br/>
  [@brainkim](https://github.com/brainkim) in [#3680](https://github.com/apollographql/apollo-client/pull/3680)

### Apollo Cache In-Memory (1.2.8)

- Fix typo in `console.warn` regarding fragment matching error message.  <br/>
  [@combizs](https://github.com/combizs) in [#3701](https://github.com/apollographql/apollo-client/pull/3701)

### Apollo Boost (0.1.14)

- No changes.

### Apollo Cache (1.1.15)

- No changes.

### Apollo Utilities (1.0.19)

- No changes.

### Apollo GraphQL Anywhere (4.1.17)

- No changes.


## 2.3.8 (August 9, 2018)

### Apollo Client (2.3.8)

- Adjusted the `graphql` peer dependency to cover explicit minor ranges.
  Since the ^ operator only covers any minor version if the major version
  is not 0 (since a major version of 0 is technically considered development by
  semver 2), the current ^0.11.0 || ^14.0.0 graphql range doesn't cover
  0.12.* or 0.13.*. This fixes the `apollo-client@X has incorrect peer
  dependency "graphql@^0.11.0 || ^14.0.0"` errors that people might have
  seen using `graphql` 0.12.x or 0.13.x.  <br/>
  [@hwillson](https://github.com/hwillson) in [#3746](https://github.com/apollographql/apollo-client/pull/3746)
- Document `setVariables` internal API status.  <br/>
  [@PowerKiKi](https://github.com/PowerKiKi) in [#3692](https://github.com/apollographql/apollo-client/pull/3692)
- Corrected `ApolloClient.queryManager` typing as it may be `undefined`.  <br/>
  [@danilobuerger](https://github.com/danilobuerger) in [#3661](https://github.com/apollographql/apollo-client/pull/3661)
- Make sure using a `no-cache` fetch policy with subscriptions prevents data
  from being cached.  <br/>
  [@hwillson](https://github.com/hwillson) in [#3773](https://github.com/apollographql/apollo-client/pull/3773)
- Fixed an issue that sometimes caused empty query results, when using the
  `no-cache` fetch policy.  <br/>
  [@hwillson](https://github.com/hwillson) in [#3777](https://github.com/apollographql/apollo-client/pull/3777)
- Documentation updates.  <br/>
  [@hwillson](https://github.com/hwillson) in [#3750](https://github.com/apollographql/apollo-client/pull/3750)  <br/>
  [@hwillson](https://github.com/hwillson) in [#3754](https://github.com/apollographql/apollo-client/pull/3754)  <br/>
  [@TheMightyPenguin](https://github.com/TheMightyPenguin) in [#3725](https://github.com/apollographql/apollo-client/pull/3725)  <br/>
  [@bennypowers](https://github.com/bennypowers) in [#3668](https://github.com/apollographql/apollo-client/pull/3668)  <br/>
  [@hwillson](https://github.com/hwillson) in [#3762](https://github.com/apollographql/apollo-client/pull/3762)  <br/>
  [@chentsulin](https://github.com/chentsulin) in [#3688](https://github.com/apollographql/apollo-client/pull/3688)  <br/>
  [@chentsulin](https://github.com/chentsulin) in [#3687](https://github.com/apollographql/apollo-client/pull/3687)  <br/>
  [@ardouglass](https://github.com/ardouglass) in [#3645](https://github.com/apollographql/apollo-client/pull/3645)  <br/>
  [@hwillson](https://github.com/hwillson) in [#3764](https://github.com/apollographql/apollo-client/pull/3764)  <br/>
  [@hwillson](https://github.com/hwillson) in [#3767](https://github.com/apollographql/apollo-client/pull/3767)  <br/>
  [@hwillson](https://github.com/hwillson) in [#3774](https://github.com/apollographql/apollo-client/pull/3774)  <br/>
  [@hwillson](https://github.com/hwillson) in [#3779](https://github.com/apollographql/apollo-client/pull/3779)

### Apollo Boost (0.1.13)

- No changes.

### Apollo Cache In-Memory (1.2.7)

- No changes.

### Apollo Cache (1.1.14)

- No changes.

### Apollo Utilities (1.0.18)

- No changes.

### Apollo GraphQL Anywhere (4.1.16)

- No changes.


## 2.3.7 (July 24, 2018)

### Apollo Client (2.3.7)

- Release 2.3.6 broke Typescript compilation. `QueryManager`'s
  `getQueryWithPreviousResult` method included an invalid `variables` return
  type in the auto-generated `core/QueryManager.d.ts` declaration file. The
  type definition had a locally referenced path, that appears to have been
  caused by the typescript compiler getting confused at compile/publish time.
  `getQueryWithPreviousResult` return types are now excplicity identified,
  which helps Typescript avoid the local type reference. For more details,
  see https://github.com/apollographql/apollo-client/issues/3729.  <br/>
  [@hwillson](https://github.com/hwillson) in [#3731](https://github.com/apollographql/apollo-client/pull/3731)

### Apollo Boost (0.1.12)

- No changes.


## 2.3.6 (July 24, 2018)

### Apollo Client (2.3.6)

- Documentation updates. <br/>
  [@ananth99](https://github.com/ananth99) in [#3599](https://github.com/apollographql/apollo-client/pull/3599) <br/>
  [@hwillson](https://github.com/hwillson) in [#3635](https://github.com/apollographql/apollo-client/pull/3635) <br/>
  [@JakeDawkins](https://github.com/JakeDawkins) in [#3642](https://github.com/apollographql/apollo-client/pull/3642) <br/>
  [@hwillson](https://github.com/hwillson) in [#3644](https://github.com/apollographql/apollo-client/pull/3644) <br/>
  [@gbau](https://github.com/gbau) in [#3644](https://github.com/apollographql/apollo-client/pull/3600) <br/>
  [@chentsulin](https://github.com/chentsulin) in [#3608](https://github.com/apollographql/apollo-client/pull/3608) <br/>
  [@MikaelCarpenter](https://github.com/MikaelCarpenter) in [#3609](https://github.com/apollographql/apollo-client/pull/3609) <br/>
  [@Gamezpedia](https://github.com/Gamezpedia) in [#3612](https://github.com/apollographql/apollo-client/pull/3612) <br/>
  [@jinxac](https://github.com/jinxac) in [#3647](https://github.com/apollographql/apollo-client/pull/3647) <br/>
  [@abernix](https://github.com/abernix) in [#3705](https://github.com/apollographql/apollo-client/pull/3705) <br/>
  [@dandv](https://github.com/dandv) in [#3703](https://github.com/apollographql/apollo-client/pull/3703) <br/>
  [@hwillson](https://github.com/hwillson) in [#3580](https://github.com/apollographql/apollo-client/pull/3580) <br/>
- Updated `graphql` `peerDependencies` to handle 14.x versions. <br/>
  [@ivank](https://github.com/ivank) in [#3598](https://github.com/apollographql/apollo-client/pull/3598)
- Add optional generic type params for variables on low level methods. <br/>
  [@mvestergaard](https://github.com/mvestergaard) in [#3588](https://github.com/apollographql/apollo-client/pull/3588)
- Add a new `awaitRefetchQueries` config option to the Apollo Client
  `mutate` function, that when set to `true` will wait for all
  `refetchQueries` to be fully refetched, before resolving the mutation
  call. `awaitRefetchQueries` is `false` by default. <br/>
  [@jzimmek](https://github.com/jzimmek) in [#3169](https://github.com/apollographql/apollo-client/pull/3169)

### Apollo Boost (0.1.11)

- Allow `fetch` to be given as a configuration option to `ApolloBoost`. <br/>
  [@mbaranovski](https://github.com/mbaranovski) in [#3590](https://github.com/apollographql/apollo-client/pull/3590)
- The `apollo-boost` `ApolloClient` constructor now warns about unsupported
  options. <br/>
  [@quentin-](https://github.com/quentin-) in [#3551](https://github.com/apollographql/apollo-client/pull/3551)

### Apollo Cache (1.1.13)

- No changes.

### Apollo Cache In-Memory (1.2.6)

- Add `__typename` and `id` properties to `dataIdFromObject` parameter
  (typescript) <br/>
  [@jfurler](https://github.com/jfurler) in [#3641](https://github.com/apollographql/apollo-client/pull/3641)
- Fixed an issue caused by `dataIdFromObject` considering returned 0 values to
  be falsy, instead of being a valid ID, which lead to the store not being
  updated properly in some cases. <br/>
  [@hwillson](https://github.com/hwillson) in [#3711](https://github.com/apollographql/apollo-client/pull/3711)

### Apollo Utilities (1.0.17)

- No changes.

### Apollo GraphQL Anywhere (4.1.15)

- Add support for arrays to `graphql-anywhere`'s filter utility. <br/>
  [@jsweet314](https://github.com/jsweet314) in [#3591](https://github.com/apollographql/apollo-client/pull/3591)
- Fix `Cannot convert object to primitive value` error that was showing up
  when attempting to report a missing property on an object. <br/>
  [@benjie](https://github.com/benjie) in [#3618](https://github.com/apollographql/apollo-client/pull/3618)


## 2.3.5 (June 19, 2018)

### Apollo Client (2.3.5)

- Internal code formatting updates.
  - [@chentsulin](https://github.com/chentsulin) in [#3574](https://github.com/apollographql/apollo-client/pull/3574)
- Documentation updates.
  - [@andtos90](https://github.com/andtos90) in [#3596](https://github.com/apollographql/apollo-client/pull/3596)
  - [@serranoarevalo](https://github.com/serranoarevalo) in [#3554](https://github.com/apollographql/apollo-client/pull/3554)
  - [@cooperka](https://github.com/cooperka) in [#3594](https://github.com/apollographql/apollo-client/pull/3594)
  - [@pravdomil](https://github.com/pravdomil) in [#3587](https://github.com/apollographql/apollo-client/pull/3587)
  - [@excitement-engineer](https://github.com/excitement-engineer) in [#3309](https://github.com/apollographql/apollo-client/pull/3309)

### Apollo Boost (0.1.10)

- No changes.

### Apollo Cache (1.1.12)

- No changes.

### Apollo Cache In-Memory (1.2.5)

- No changes.

### Apollo Utilities (1.0.16)

- Removed unnecessary whitespace from error message.
  - [@mbaranovski](https://github.com/mbaranovski) in [#3593](https://github.com/apollographql/apollo-client/pull/3593)

### Apollo GraphQL Anywhere (4.1.14)

- No changes.


## 2.3.4 (June 13, 2018)

### Apollo Client (2.3.4)

- Export the `QueryOptions` interface, to make sure it can be used by other
  projects (like `apollo-angular`).
- Fixed an issue caused by typescript changes to the constructor
  `defaultOptions` param, that prevented `query` defaults from passing type
  checks.
  ([@hwillson](https://github.com/hwillson) in [#3585](https://github.com/apollographql/apollo-client/pull/3585))

### Apollo Boost (0.1.9)

- No changes

### Apollo Cache (1.1.11)

- No changes

### Apollo Cache In-Memory (1.2.4)

- No changes

### Apollo Utilities (1.0.15)

- No changes

### Apollo GraphQL Anywhere (4.1.13)

- No changes


## 2.3.3 (June 13, 2018)

### Apollo Client (2.3.3)

- Typescript improvements. Made observable query parameterized on data and
  variables: `ObservableQuery<TData, TVariables>`
  ([@excitement-engineer](https://github.com/excitement-engineer) in [#3140](https://github.com/apollographql/apollo-client/pull/3140))
- Added optional generics to cache manipulation methods (typescript).
  ([@mvestergaard](https://github.com/mvestergaard) in [#3541](https://github.com/apollographql/apollo-client/pull/3541))
- Typescript improvements. Created a new `QueryOptions` interface that
  is now used by `ApolloClient.query` options, instead of the previous
  `WatchQueryOptions` interface. This helps reduce confusion (especially
  in the docs) that made it look like `ApolloClient.query` accepted
  `ApolloClient.watchQuery` only options, like `pollingInterval`.
  ([@hwillson](https://github.com/hwillson) in [#3569](https://github.com/apollographql/apollo-client/pull/3569))

### Apollo Boost (0.1.8)

- Allow `cache` to be given as a configuration option to `ApolloBoost`.
  ([@dandean](https://github.com/dandean) in [#3561](https://github.com/apollographql/apollo-client/pull/3561))
- Allow `headers` and `credentials` to be passed in as configuration
  parameters to the `apollo-boost` `ApolloClient` constructor.
  ([@rzane](https://github.com/rzane) in [#3098](https://github.com/apollographql/apollo-client/pull/3098))

### Apollo Cache (1.1.10)

- Added optional generics to cache manipulation methods (typescript).
  ([@mvestergaard](https://github.com/mvestergaard) in [#3541](https://github.com/apollographql/apollo-client/pull/3541))

### Apollo Cache In-Memory (1.2.3)

- Added optional generics to cache manipulation methods (typescript).
  ([@mvestergaard](https://github.com/mvestergaard) in [#3541](https://github.com/apollographql/apollo-client/pull/3541))
- Restore non-enumerability of `resultFields[ID_KEY]`.
  ([@benjamn](https://github.com/benjamn) in [#3544](https://github.com/apollographql/apollo-client/pull/3544))
- Cache query documents transformed by InMemoryCache.
  ([@benjamn](https://github.com/benjamn) in [#3553](https://github.com/apollographql/apollo-client/pull/3553))

### Apollo Utilities (1.0.14)

- Store key names generated by `getStoreKeyName` now leverage a more
  deterministic approach to handling JSON based strings. This prevents store
  key names from differing when using `args` like
  `{ prop1: 'value1', prop2: 'value2' }` and
  `{ prop2: 'value2', prop1: 'value1' }`.
  ([@gdi2290](https://github.com/gdi2290) in [#2869](https://github.com/apollographql/apollo-client/pull/2869))
- Avoid needless `hasOwnProperty` check in `deepFreeze`.
  ([@benjamn](https://github.com/benjamn) in [#3545](https://github.com/apollographql/apollo-client/pull/3545))

### Apollo GraphQL Anywhere (4.1.12)

- No new changes.


## 2.3.2 (May 29, 2018)

### Apollo Client (2.3.2)

- Fix SSR and `cache-and-network` fetch policy
  ([@dastoori](https://github.com/dastoori) in [#3372](https://github.com/apollographql/apollo-client/pull/3372))
- Fixed an issue where the `updateQuery` method passed to
  `ObservableQuery.fetchMore` was receiving the original query variables,
  instead of the new variables that it used to fetch more data.
  ([@abhiaiyer91](https://github.com/abhiaiyer91) in [#3500](https://github.com/apollographql/apollo-client/pull/3500))
- Fixed an issue involving `Object.setPrototypeOf()` not working on JSC
  (Android), by instead setting the `prototype` of `this` manually.
  ([@seklyza](https://github.com/seklyza) in [#3306](https://github.com/apollographql/apollo-client/pull/3306))
- Added safeguards to make sure `QueryStore.initQuery` and
  `QueryStore.markQueryResult` don't try to set the network status of a
  `fetchMoreForQueryId` query, if it does not exist in the store. This was
  happening when a query component was unmounted while a `fetchMore` was still
  in flight.
  ([@conrad-vanl](https://github.com/conrad-vanl) in [#3367](https://github.com/apollographql/apollo-client/pull/3367), [@doomsower](https://github.com/doomsower) in [#3469](https://github.com/apollographql/apollo-client/pull/3469))

### Apollo Boost (0.1.7)

- Various internal code cleanup, tooling and dependency changes.

### Apollo Cache (1.1.9)

- Various internal code cleanup, tooling and dependency changes.

### Apollo Cache In-Memory (1.2.2)

- Fixed an issue that caused fragment only queries to sometimes fail.
  ([@abhiaiyer91](https://github.com/abhiaiyer91) in [#3507](https://github.com/apollographql/apollo-client/pull/3507))
- Fixed cache invalidation for inlined mixed types in union fields within
  arrays.
  ([@dferber90](https://github.com/dferber90) in [#3422](https://github.com/apollographql/apollo-client/pull/3422))

### Apollo Utilities (1.0.13)

- Make `maybeDeepFreeze` a little more defensive, by always using
  `Object.prototype.hasOwnProperty` (to avoid cases where the object being
  frozen doesn't have its own `hasOwnProperty`).
  ([@jorisroling](https://github.com/jorisroling) in [#3418](https://github.com/apollographql/apollo-client/pull/3418))
- Remove certain small internal caches to prevent memory leaks when using SSR.
  ([@brunorzn](https://github.com/brunorzn) in [#3444](https://github.com/apollographql/apollo-client/pull/3444))

### Apollo GraphQL Anywhere (4.1.11)

- Source files are now excluded when publishing to npm.
  ([@hwillson](https://github.com/hwillson) in [#3454](https://github.com/apollographql/apollo-client/pull/3454))<|MERGE_RESOLUTION|>--- conflicted
+++ resolved
@@ -1,4 +1,3 @@
-<<<<<<< HEAD
 ## Apollo Client 3.4.0 (not yet released)
 
 ### Bug fixes
@@ -9,7 +8,7 @@
 
 ### Documentation
 TBD
-=======
+
 ## Apollo Client 3.3.6
 
 ### Bug Fixes
@@ -27,7 +26,6 @@
 
 - Suggest Firefox Apollo DevTools as well as the Chrome extension. <br/>
   [@benjamn](https://github.com/benjamn) in [#7461](https://github.com/apollographql/apollo-client/pull/7461)
->>>>>>> 70bf46fa
 
 ## Apollo Client 3.3.5
 
