# Change log

Expect active development and potentially significant breaking changes in the `0.x` track. We'll try to be diligent about releasing a `1.0` version in a timely fashion (ideally within 3 to 6 months), to signal the start of a more stable API.

### vNEXT
<<<<<<< HEAD
- Added `HTTPBatchedNetworkInterface` as an index export to make it easier
to subclass externally, consistent with `HTTPFetchNetworkInterface`. [PR #1446](https://github.com/apollographql/apollo-client/pull/1446)
- Fix `cachePolicy: cache-and-network` queries never dispatching `APOLLO_QUERY_RESULT_CLIENT` [PR #1463](https://github.com/apollographql/apollo-client/pull/1463)
=======
>>>>>>> 4acc6631


### 1.0.0-rc.6
- Feature: Default selector for `dataIdFromObject` that tries `id` and falls back to `_id` to reduce configuration requirements whenever `__typename` is present.
- Adde `HTTPBatchedNetworkInterface` as an index export to make it easier
to subclass externally, consistent with `HTTPFetchNetworkInterface`. [PR #1446](https://github.com/apollographql/apollo-client/pull/1446)
- Make `updateQuery` option of `subscribeToMore` optional [PR #1455](https://github.com/apollographql/apollo-client/pull/1455)
- Fix: Use custom resolvers in readQuery and readFragment functions [PR #1434](https://github.com/apollographql/apollo-client/pull/1434)
- Print suggestion to use devtools in development mode [PR #1466](https://github.com/apollographql/apollo-client/pull/1466)

### 1.0.0-rc.5
- Fix: Revert PR that caused uncaught promise rejections [PR #1133](https://github.com/apollographql/apollo-client/pull/1133)


### 1.0.0-rc.4
- Fix: Update TypeScript Middleware and Afterware interfaces to include a datatype for 'this' in apply function. [PR #1372](https://github.com/apollographql/apollo-client/pull/1372)
- Breaking: Remove data property from fetchMore result [PR #1416](https://github.com/apollographql/apollo-client/pull/1416)
- Fix: rollback optimistic response before ApolloError rejected in `QueryManager#mutate` [PR #1398](https://github.com/apollographql/apollo-client/pull/1398)
- console.warn() when an exception is encountered in a result reducer [PR #1383](https://github.com/apollographql/apollo-client/pull/1383)

### 1.0.0-rc.3
deprecated (wrong build)

### 1.0.0-rc.2
- throw error if deprecated options are being used [PR #1396](https://github.com/apollographql/apollo-client/pull/1396)

### 1.0.0-rc.1
- Fix (possibly breaking): Invoke afterware even on requests that error [PR #1351](https://github.com/apollographql/apollo-client/pull/1351)
- Breaking: change default of notifyOnNetworkStatusChange to true [PR #1362](https://github.com/apollographql/apollo-client/pull/1362)
- Breaking: change default of queryDeduplication to true [PR #1362](https://github.com/apollographql/apollo-client/pull/1362)
- Breaking: remove deprecated reduxRootKey [PR #1362](https://github.com/apollographql/apollo-client/pull/1362)
- Fix: make sure maybeDeepFreeze is called on results returned from setVariables and refetch [PR #1362](https://github.com/apollographql/apollo-client/pull/1362)
- Fix: use setTimeout to throw uncaught errors in observer.next and observer.error[PR #1367](https://github.com/apollographql/apollo-client/pull/1367)
- Breaking: Remove returnPartialData option [PR #1370](https://github.com/apollographql/apollo-client/pull/1370)
- Breaking: Implement fetchPolicy to replace noFetch and forceFetch [PR #1371](https://github.com/apollographql/apollo-client/pull/1371)


### 0.10.1
- Address deprecation warnings coming from `graphql-tag` [graphql-tag#54](https://github.com/apollographql/graphql-tag/issues/54)
- Do not stringify error stack traces [PR #1347](https://github.com/apollographql/apollo-client/pull/1347)

### 0.10.0
- BREAKING: Run middleware and afterware only once per batched request [PR #1285](https://github.com/apollographql/apollo-client/pull/1285)
- Add direct cache manipulation read and write methods to provide the user the power to interact with Apollo’s GraphQL data representation outside of mutations. [PR #1310](https://github.com/apollographql/apollo-client/pull/1310)
- Clear pollInterval in `ObservableQuery#stopPolling` so that resubscriptions don't start polling again [PR #1328](https://github.com/apollographql/apollo-client/pull/1328)
- Update dependencies (Typescript 2.2.1, node typings, etc.) [PR #1332](https://github.com/apollographql/apollo-client/pull/1332)
- Fix bug that caused: `error: Cannot read property 'data' of undefined`, when no previous result was available [PR #1339](https://github.com/apollographql/apollo-client/pull/1339).
- Add 'addTypenameToDocument' to root export for usage in custom network interfaces and testing [PR #1341](https://github.com/apollographql/apollo-client/pull/1341)

### 0.9.0
- Prefer stale data over partial data in cases where a user would previously get an error. [PR #1306](https://github.com/apollographql/apollo-client/pull/1306)
- Update TypeScript `MutationOptions` definition with the new object type available in `refetchQueries`. [PR #1315](https://github.com/apollographql/apollo-client/pull/1315)
- Add `fetchMore` network status to enable loading information for `fetchMore` queries. [PR #1305](https://github.com/apollographql/apollo-client/pull/1305)

### 0.8.7
- Ensure batching network interface passes through extra parameters in order to support persisted queries [PR #1302](https://github.com/apollographql/apollo-client/pull/1302/files)

### 0.8.6
- Fix bug that caused `refetch` to not refetch in some cases [PR #1264](https://github.com/apollographql/apollo-client/pull/1264)

### 0.8.5
- Fix crash if resetStore() or getInitialState() called prior to query/mutation.  [PR #1286](https://github.com/apollostack/apollo-client/pull/1286).

### 0.8.4
- Fix afterware to support retrying requests [PR #1274](https://github.com/apollostack/apollo-client/pull/1274).

### 0.8.3
- Fix bug that caused query reducers to always be called with initial variables. [PR #1270](https://github.com/apollostack/apollo-client/pull/1270).
- Added benchmarks and benchmarking utilities built on top of [benchmark.js](https://benchmarkjs.com). [PR #1159](https://github.com/apollostack/apollo-client/pull/1159).

### 0.8.2
- Removed dependency on Node.js typings. [PR #1248](https://github.com/apollostack/apollo-client/pull/1248)
- Remove orphaned promise that was causing a Bluebird error. [PR #1256](https://github.com/apollographql/apollo-client/pull/1256)
- End code flow on promise rejection in `mutate` implementation. [PR #1259](https://github.com/apollographql/apollo-client/pull/1259)

### 0.8.1
- Allow refetching with query documents after mutation. [PR #1234](https://github.com/apollostack/apollo-client/pull/1234)
- Enable TypeScript strict null checking in source code. [PR #1221](https://github.com/apollostack/apollo-client/pull/1221)

### 0.8.0
- Allow optional mutation arguments. [PR #1174](https://github.com/apollostack/apollo-client/pull/1174)
- Fix bug where there could be store inconsistencies for two dependent optimistic updates [PR #1144](https://github.com/apollostack/apollo-client/pull/1144)
- expose partial in ObservableQuery#currentResult [PR #1097](https://github.com/apollostack/apollo-client/pull/1097)
- Calculate `loading` from `networkStatus`. [PR #1202](https://github.com/apollostack/apollo-client/pull/1202)
- Fix typings error with `strictNullChecks` [PR #1188](https://github.com/apollostack/apollo-client/pull/1188)
- Add IResponse to NetworkErrors [PR #1199](https://github.com/apollostack/apollo-client/issues/1199)
- Gracefully handle `null` GraphQL errors. [PR #1208](https://github.com/apollostack/apollo-client/pull/1208)
- *Breaking:* Remove undocumented `resultBehaviors` feature. [PR #1173](https://github.com/apollostack/apollo-client/pull/1173)

### 0.7.3
- *Fixed breaking change:* readQueryFromStore was incomptibale with Typescript 2.0 compiler. [PR #1171](https://github.com/apollostack/apollo-client/pull/1171)

### 0.7.2
Re-release of 0.7.1 with proper internal directory structure

### 0.7.1
- *Undo breaking change:* Add whatwg-fetch polyfill (most likely only until version 1.0) [PR #1155](https://github.com/apollostack/apollo-client/pull/1155)

### 0.7.0
- Deprecate "resultTransformer" [PR #1095](https://github.com/apollostack/apollo-client/pull/1095)
- Deep freeze results in development and test mode [PR #1095](https://github.com/apollostack/apollo-client/pull/1095)
- *Breaking:* Use generic types for query and mutation [PR #914](https://github.com/apollostack/apollo-client/pull/914)
- Support AMD [PR #1069](https://github.com/apollostack/apollo-client/pull/1069)
- Support ES6 Modules and tree-shaking (`module`, `jsnext:main`) [PR #1069](https://github.com/apollostack/apollo-client/pull/1069)
- *Breaking:* Replace `@types/redux` with official typescript definitions [PR #1069](https://github.com/apollostack/apollo-client/pull/1069)
- *Breaking:* Remove fragment option from query, watchQuery etc. [PR #1096](https://github.com/apollostack/apollo-client/pull/1096)
- Broadcast new store state only when Apollo state was affected by an action [PR #1118](https://github.com/apollostack/apollo-client/pull/1118)
- Remove lodash as a production dependency [PR #1122](https://github.com/apollostack/apollo-client/pull/1122)
- Breaking: Minor fix to write to `ROOT_SUBSCRIPTION` ID in the store for subscription results. [PR #1122](https://github.com/apollostack/apollo-client/pull/1127)
- *Breaking:* Remove `whatwg-fetch` polyfill dependency and instead warn when a global `fetch` implementation is not found. [PR #1134](https://github.com/apollostack/apollo-client/pull/1134)
- Child objects returned from `watchQuery` may now be referentially equal (so `a === b`) to previous objects in the same position if nothing changed in the store. This allows for a better UI integration experience when determining what needs to rerender. [PR #1136](https://github.com/apollostack/apollo-client/pull/1136)

### 0.6.0
- *Breaking:* Switch to `@types/graphql` instead of `typed-graphql` for typings. [PR 1041](https://github.com/apollostack/apollo-client/pull/1041) [PR #934](https://github.com/apollostack/apollo-client/issues/934)

### 0.5.26
- Add variables to MutationResultAction [PR #1106](https://github.com/apollostack/apollo-client/pull/1106)
- Fix incorrect network status after first refetch [PR #1105](https://github.com/apollostack/apollo-client/pull/1105)

### 0.5.25
- Pass variables into result reducers [PR #1088](https://github.com/apollostack/apollo-client/pull/1088)

### 0.5.24
- Add option to deduplicate in-flight queries  [PR #1070](https://github.com/apollostack/apollo-client/pull/1070)

### 0.5.23
- Revert back to using `whatwg-fetch` because `isomorphic-fetch` does not work in react native  [PR #1058](https://github.com/apollostack/apollo-client/pull/1058)

### 0.5.22
- Fix bug that caused updateQuery and reducers to run on stopped queries [PR #1054](https://github.com/apollostack/apollo-client/pull/1054)
- Ensure transporters are using `isomorphic-fetch` instead of `whatwg-fetch` for universal compatibility [PR #1018](https://github.com/apollostack/apollo-client/pull/1018)

### 0.5.21

- Include a `version` field on every `ApolloClient` instance that represents the version of the 'apollo-client' package used to create it. [PR #1038](https://github.com/apollostack/apollo-client/pull/1038)

### 0.5.20

- Attach to `window` for devtools if not in production, so that improperly configured environments do get the dev tools. [PR #1037](https://github.com/apollostack/apollo-client/pull/1037)

### 0.5.19
- Make sure stopped queries are not refetched on store reset [PR #960](https://github.com/apollostack/apollo-client/pull/960)

### 0.5.18
- Make sure `APOLLO_QUERY_RESULT_CLIENT` action has a `requestId`, just like `APOLLO_QUERY_RESULT` does, so that it can be associated with the relevant `APOLLO_QUERY_INIT` action.

### 0.5.17
- For devtools hook, report the state _after_ the action, not before. [PR #1023](https://github.com/apollostack/apollo-client/pull/1023)

### 0.5.16
- Make sure Redux devtools enhancer is added last. [PR #1022](https://github.com/apollostack/apollo-client/pull/1022)

### 0.5.15
- Make sure devtools hook added in 0.5.14 also works when the store is initialized by Apollo Client. [PR #1021](https://github.com/apollostack/apollo-client/pull/1021)

### 0.5.14
- Add internal hook for chrome devtools, `__actionHookForDevTools`, to get a log of actions and states. Apollo Client automatically attaches itself to `window.__APOLLO_CLIENT__` when initialized if `process.env.NODE_ENV === 'development'`. This can be forced or disabled by setting the `connectToDevTools` option in the constructor to `true` or `false`. [PR #1017](https://github.com/apollostack/apollo-client/pull/1017)

### 0.5.13
- Replace usages of `Object.assign` with lodash's assign function [PR #1009](https://github.com/apollostack/apollo-client/pull/1009)
- Calls to watchQuery can include metadata, for use with debugging. [PR #1010](https://github.com/apollostack/apollo-client/pull/1010)

### 0.5.12
- Errors thrown in afterwares bubble up [PR #982](https://github.com/apollostack/apollo-client/pull/982)
- Replaced individual lodash packages with original lodash package [PR #997](https://github.com/apollostack/apollo-client/pull/997)

### 0.5.11
- Move typed-graphql and chai typings to optionalDependencies [PR #988](https://github.com/apollostack/apollo-client/pull/988)
- Fix issue with typings that prevented compilation in typescript [PR #986](https://github.com/apollostack/apollo-client/pull/986)

### 0.5.10
- Deprecate usage of fragment option and createFragment function [PR #984](https://github.com/apollostack/apollo-client/pull/984)

### 0.5.9
- Prevent Redux from crashing when an uncaught ApolloError is raised in an Apollo reducer. [PR #874](https://github.com/apollostack/apollo-client/pull/874)
- Catch errors in observer.next and observer.errors callback [PR #980](https://github.com/apollostack/apollo-client/pull/980)

### 0.5.8

- Added `HTTPFetchNetworkInterface` and `NetworkInterface` as index exports to make them easier
to subclass externally. [#969](https://github.com/apollostack/apollo-client/pull/969)

### 0.5.7
- Catch uncaught promise errors in startQuery [#950](https://github.com/apollostack/apollo-client/pull/950)

### 0.5.6
- Refactor polling query logic to fix startPolling and stopPolling [#938](https://github.com/apollostack/apollo-client/pull/938)
- Add convenience method to obtain initial state from SSR [#941](https://github.com/apollostack/apollo-client/pull/941)

### 0.5.5
- Add back missing dependency on lodash.isequal that was mistakenly removed in 0.5.4 [#925](https://github.com/apollostack/apollo-client/pull/925)
- Implement cache redirects with custom resolvers [PR #921](https://github.com/apollostack/apollo-client/pull/921)
- Fix issue that caused `createBatchingNetworkInterface` unable to specify request headers by `opts` or `applyMiddleware`. [PR #922](https://github.com/apollostack/apollo-client/pull/922) [Issue #920](https://github.com/apollostack/apollo-client/issues/920)

### 0.5.4
- Fix a bug that caused apollo-client to catch errors thrown in Observer.next callbacks [PR #910](https://github.com/apollostack/apollo-client/pull/910)
- Make sure only one copy of each fragment is attached to a document [PR #906](https://github.com/apollostack/apollo-client/pull/906)

### 0.5.3
- Change the way IDs of objects in arrays are stored to make them consistent with the rest of the store [PR #901](https://github.com/apollostack/apollo-client/pull/901)

### 0.5.2
- Print a warning if server response is not an array when using transport batching [PR #893](https://github.com/apollostack/apollo-client/pull/893)
- apply addTypename in watchQuery for result reducers [PR #895](https://github.com/apollostack/apollo-client/pull/895)

### 0.5.1
- **new Feature**: Enable chaining of `use` and `useAfter` function calls in network interface. [PR #860](https://github.com/apollostack/apollo-client/pull/860) [Issue #564](https://github.com/apollostack/apollo-client/issues/564)
- Create and expose the `MutationOptions` [PR #866](https://github.com/apollostack/apollo-client/pull/866)
- Expose `SubscriptionOptions` [PR #868](https://github.com/apollostack/apollo-client/pull/868)
- Fix issue with `currentResult` and optimistic responses [Issue #877](https://github.com/apollostack/apollo-client/issues/877)
- Provide an onError callback for subscribeToMore [PR #886](https://github.com/apollostack/apollo-client/issues/886)
- Bind `resetStore` to ApolloClient [PR #882](https://github.com/apollostack/apollo-client/issues/882)
- Fix a bug with `resetStore` that caused existing queries to fail  [PR #885](https://github.com/apollostack/apollo-client/issues/885)

### v0.5.0
- Add a `createdBatchingNetworkInterface` function and export it.
- Add support for fragments to `fetchMore`
- Patch for race condition in broadcastQueries that occasionally crashed the client.

#### v0.5.0-preview.3
- **new Feature**: add networkStatus to ApolloResult, which gives more fine-grained information than the loading boolean. Added notifyOnNetworkStatusChange option to WatchQuery options. [PR #827](https://github.com/apollostack/apollo-client/pull/827)
- Fix a bug with result reducers that caused crashed when queries were updated in loading state.

#### v0.5.0-preview.2
- Make `createNetworkInterface` backwards compatible, but print a deprecation warning if it's called with two arguments. The new way is to pass in an object with `uri` and `opts` properties. [PR #828](https://github.com/apollostack/apollo-client/pull/828) [Issue #806](https://github.com/apollostack/apollo-client/issues/806)
- Prevent store rehydration if queries and mutations are not empty. [PR #814](https://github.com/apollostack/apollo-client/pull/814)
- Fix an issue with `observableQuery.currentResult()` when the query had returned an error.

#### v0.5.0-1 first preview
- **new Feature**: Add fetchMore-style subscribeToMore function which updates a query result based on a subscription. [PR #797](https://github.com/apollostack/apollo-client/pull/797)
- Fix accidental breaking change in updateQueries that was introduced in 0.5.0-0 [PR 801](https://github.com/apollostack/apollo-client/pull/801)

#### v0.5.0-0 first preview

- **new Feature**: Implement query reducers, which run on every query result/ mutation. [PR #766](https://github.com/apollostack/apollo-client/pull/766)
- **Refactor**: Reimplement internal store reading in terms of the [graphql-anywhere](https://github.com/apollostack/graphql-anywhere) package, which cleanly separates the GraphQL execution logic from Apollo's specific cache format. This will allow us to make the store reading much more extensible, including enabling developers to write their own custom client-side resolvers to implement client-side computed fields, read from Redux with GraphQL, and redirect cache reads.
- **Feature removal**: Remove query diffing functionality to make client more predictable and simplify implementation. Queries will still read from the store, and if the store does not have all of the necessary data the entire query will fetch from the server. Read justification and discussion in [Issue #615](https://github.com/apollostack/apollo-client/issues/615) [PR #693](https://github.com/apollostack/apollo-client/pull/693)
- **Breaking change**: Move batching to network interface and split off query merging into separate package [PR #734](https://github.com/apollostack/apollo-client/pull/734)
- **Feature removal**: No more `(read|diff)(Fragment|SelectionSet)FromStore`.
- **Feature removal**: No more `write(Fragment|SelectionSet)ToStore`.
- Fix: refetch only updates original query variable options
- Fix: Moved @types packages from devDependencies to dependencies as discussed in [Issue #713](https://github.com/apollostack/apollo-client/issues/713)
- **Refactor**: Rewrite how fragments are handled. Remove all validation of fragments when writing to the store, assuming that a spec-compliant server will return a valid set of fragments and results. On reading from the store, use `__typename` if it exists, and strongly encourage using the `addTypename: true` option by warning when the `__typename` field is not in the query and result. [Issue #739](https://github.com/apollostack/apollo-client/issues/739) [PR #767](https://github.com/apollostack/apollo-client/pull/767)
- GraphQL subscriptions fire an action when new data arrives [PR #775](https://github.com/apollostack/apollo-client/pull/775)
- **Feature removal and addition**: The `ApolloClient` constructor no longer accepts a `queryTransformer` option. Instead, there is a a new `addTypename` option which is on by default. [Issue #616](https://github.com/apollostack/apollo-client/issues/616) [PR #779](https://github.com/apollostack/apollo-client/pull/779)
- **Refactor**: removed circular dependency in data/store.ts [Issue #731](https://github.com/apollostack/apollo-client/issues/731) [PR #778](https://github.com/apollostack/apollo-client/pull/778)
- added "ApolloClient" to the named exports to make it compatible with Angular2 AOT compile [Issue #758](https://github.com/apollostack/apollo-client/issues/758) [PR #778](https://github.com/apollostack/apollo-client/pull/778)
- Fix: moved dev @types to devDependencies otherwise they potentially brake projects that are importing apollo-client [Issue #713](https://github.com/apollostack/apollo-client/issues/713) [PR #778](https://github.com/apollostack/apollo-client/pull/778)
- Fix rejecting promises on `refetch` and similar methods. Also improve error handling and stop using `ApolloError` internally. [Failing test in PR #524](https://github.com/apollostack/apollo-client/pull/524) [PR #781](https://github.com/apollostack/apollo-client/pull/781)
- Fix multidimentional array handling. [Issue #776](https://github.com/apollostack/apollo-client/issues/776) [PR #785](https://github.com/apollostack/apollo-client/pull/785)
- Add support for Enum inline arguments [Issue #183](https://github.com/apollostack/apollo-client/issues/183) [PR #788](https://github.com/apollostack/apollo-client/pull/788)
- Make it possible to subscribe to the same observable query multiple times. The query is initialized on the first subscription, and torn down after the last. Now, QueryManager is only aware of one subscription from the ObservableQuery, no matter how many were actually registered. This fixes issues with `result()` and other ObservableQuery features that relied on subscribing multiple times to work. This should remove the need for the workaround in `0.4.21`. [Repro in PR #694](https://github.com/apollostack/apollo-client/pull/694) [PR #791](https://github.com/apollostack/apollo-client/pull/791)

### v0.4.21
- Added some temporary functions (`_setVariablesNoResult` and `_setOptionsNoResult`) to work around a `react-apollo` problem fundamentally caused by the issue highlighted in [PR #694](https://github.com/apollostack/apollo-client/pull/694). The code as been refactored on `master`, so we expect it to be fixed in 0.5.x, and is not worth resolving now.

### v0.4.20
- Fix: Warn but do not fail when refetchQueries includes an unknown query name [PR #700](https://github.com/apollostack/apollo-client/pull/700)
- Fix: avoid field error on mutations after a query cancellation or a query failure by enforcing returnPartialData during previous data retrieval before applying a mutation update. [PR #696](https://github.com/apollostack/apollo-client/pull/696) and [Issue #647](https://github.com/apollostack/apollo-client/issues/647).
- Add observableQuery.setVariables function [PR #635](https://github.com/apollostack/apollo-client/pull/635)
- Add observableQuery.currentResult function [PR #697](https://github.com/apollostack/apollo-client/pull/697)
- Update to typescript 2.0.3 [PR #697](https://github.com/apollostack/apollo-client/pull/697)

### v0.4.19
- Fix: set default reduxRootKey for backwards-compatibility when using ApolloClient as middleware  [PR #688](https://github.com/apollostack/apollo-client/pull/688)

### v0.4.18

- Fix bug with null fragments introduced in 0.4.16 [PR #683](https://github.com/apollostack/apollo-client/pull/683)
- Set reduxRootKey for backwards-compatibility, even when using reduxRootSelector [PR #685](https://github.com/apollostack/apollo-client/pull/683)

### v0.4.17

- This version is identical to 0.4.15. It was published over 0.4.16 because that had some unintentional breaking changes. Once the breaks are identified and fixed, there will be a 0.4.18 with the new features.

### v0.4.16 (deprecated, had breaking changes)

- **Backwards compatible deprecation** Add a `reduxRootSelector` option and deprecate `reduxRootKey`. This will allow people to put Apollo anywhere they like, even inside a store otherwise managed by ImmutableJS. Note: if you pass a `reduxRootKey` in this version, it will automatically create a `reduxRootSelector` for you, and attach it to the `ApolloClient` instance as before, but this behavior will be removed in `0.5`. [PR #631](https://github.com/apollostack/apollo-client/pull/631)
- Make sure stopping a poll interval doesn't stop updates from the store. [PR #625](https://github.com/apollostack/apollo-client/pull/625)
- Include more type definitions and methods in root export for use in react-apollo [PR #619](https://github.com/apollostack/apollo-client/pull/619)
- Added `resultTransformer` and `resultComparator` to `ApolloClient`/`QueryManager`, which afford the ability to transform result objects immediately before they are returned to the application. [PR #446](https://github.com/apollostack/apollo-client/pull/446)
- Fixed issue with nested fragments overriding each other. [PR #629](https://github.com/apollostack/apollo-client/pull/629)

### v0.4.15

- Options set in middleware can override the fetch query in the network layer. [Issue #627](https://github.com/apollostack/apollo-client/issues/627) and [PR #628](https://github.com/apollostack/apollo-client/pull/628).
- Make `returnPartialData` work better with fragments. [PR #580](https://github.com/apollostack/apollo-client/pull/580)

### v0.4.14

- Avoid extra `assign` when there are no optimistic updates present. [PR #597]((https://github.com/apollostack/apollo-client/pull/597)
- Fixed issue with error passing with query merging. [PR #589](https://github.com/apollostack/apollo-client/pull/589) and [Issue #551](https://github.com/apollostack/apollo-client/issues/551).
- Allow network interface middlewares to change the `req.request` object to add additional fields to the request body. [PR #548](https://github.com/apollostack/apollo-client/pull/548) and [Issue #547](https://github.com/apollostack/apollo-client/issues/547).
- Fixed an issue with batching and variables used in directives. [PR #584](https://github.com/apollostack/apollo-client/pull/584) and [Issue #577](https://github.com/apollostack/apollo-client/issues/577).
- Implemented transport-level batching the way it is currently supported within Apollo Server. [PR #531](https://github.com/apollostack/apollo-client/pull/531) and [Issue #505](https://github.com/apollostack/apollo-client/issues/505).
- [Experimental] Change subscription API to `subscribe` function on Apollo Client instance, and remove `fetchMore`-style API temporarily.

### v0.4.13

- Fix issue where starting, stopping, then starting a polling query with the same interval wasn't handled correctly by the scheduler. Opened as [PR #555](https://github.com/apollostack/apollo-client/pull/555) and merged via [PR #568](https://github.com/apollostack/apollo-client/pull/568).
- Fixed an issue with used variables in directives related to unused variables stripping [PR #563](https://github.com/apollostack/apollo-client/pull/563) and [Issue #562](https://github.com/apollostack/apollo-client/issues/562)
- Change subscription API to use `updateQuery`, like `fetchMore` does, instead of `updateFunction`. [PR #574](https://github.com/apollostack/apollo-client/pull/574)

### v0.4.12

- Fixed an issue with named fragments in batched queries. [PR #509](https://github.com/apollostack/apollo-client/pull/509) and [Issue #501](https://github.com/apollostack/apollo-client/issues/501).
- Fixed an issue with unused variables in queries after diffing queries against information available in the store. [PR #518](https://github.com/apollostack/apollo-client/pull/518) and [Issue #496](https://github.com/apollostack/apollo-client/issues/496).
- Add code to support GraphQL subscriptions. [PR #540](https://github.com/apollostack/apollo-client/pull/540).
- Fixed a couple of issues within query merging that caused issues with null values or arrays in responses. [PR #523](https://github.com/apollostack/apollo-client/pull/523).
- Added an `updateQuery` method on observable queries. Allows application code to arbitrary change the result of a query normalized to store, without issuing any network requests. [PR #506](https://github.com/apollostack/apollo-client/pull/506) and [Issue #495](https://github.com/apollostack/apollo-client/issues/495).
- Fixed issue where result of fetchMore from server wasn't being passed through [PR #508](https://github.com/apollostack/apollo-client/pull/508)

### v0.4.11

- Added an `refetchQueries` option to `mutate`. The point is to just refetch certain queries on a mutation rather than having to manually specify how the result should be incorporated for each of them with `updateQueries`. [PR #482](https://github.com/apollostack/apollo-client/pull/482) and [Issue #448](https://github.com/apollostack/apollo-client/issues/448).
- Print errors produced by application-supplied reducer functions passed to `updateQueries` or `updateQuery` options for `mutate` or `fetchMore` respectively. [PR #500](https://github.com/apollostack/apollo-client/pull/500) and [Issue #479](https://github.com/apollostack/apollo-client/issues/479).

### v0.4.10

- Fixed issue with alias names in batched queries. [PR #493](https://github.com/apollostack/apollo-client/pull/493) and [Issue #490](https://github.com/apollostack/apollo-client/issues).
- Add loading state tracking within Apollo Client in order to simplify the handling of loading state within the view layers. [Issue #342](https://github.com/apollostack/apollo-client/issues/342) and [PR #467](https://github.com/apollostack/apollo-client/pull/467)

- Fixed the way new variables extend the original arguments when passed to methods `fetchMore` and `refetch`. [PR #497](https://github.com/apollostack/apollo-client/pull/497).

### v0.4.9

- Fixed issue with `fragments` array for `updateQueries`. [PR #475](https://github.com/apollostack/apollo-client/pull/475) and [Issue #470](https://github.com/apollostack/apollo-client/issues/470).
- Add a new experimental feature to observable queries called `fetchMore`. It allows application developers to update the results of a query in the store by issuing new queries. We are currently testing this feature internally and we will document it once it is stable. [PR #472](https://github.com/apollostack/apollo-client/pull/472).

### v0.4.8

- Add `useAfter` function that accepts `afterwares`. Afterwares run after a request is made (after middlewares). In the afterware function, you get the whole response and request options, so you can handle status codes and errors if you need to. For example, if your requests return a `401` in the case of user logout, you can use this to identify when that starts happening. It can be used just as a `middleware` is used. Just pass an array of afterwares to the `useAfter` function.
- Fix issues with union type handling for inline and named fragments. [PR #356](https://github.com/apollostack/apollo-client/pull/356/files), [Issue #354](https://github.com/apollostack/apollo-client/issues/354) [Issue #355](https://github.com/apollostack/apollo-client/issues/355).
- Add a stack trace to `ApolloError`. [PR #445](https://github.com/apollostack/apollo-client/pull/445) and [Issue #434](https://github.com/apollostack/apollo-client/issues/434).
- Fixed an extra log of errors on `query` calls. [PR #445](https://github.com/apollostack/apollo-client/pull/445) and [Issue #423](https://github.com/apollostack/apollo-client/issues/423).
- Fix repeat calls to a query that includes fragments [PR #447](https://github.com/apollostack/apollo-client/pull/447).
- GraphQL errors on mutation results now result in a rejected promise and are no longer a part of returned results. [PR #465](https://github.com/apollostack/apollo-client/pull/465) and [Issue #458](https://github.com/apollostack/apollo-client/issues/458).
- Don't add fields to root mutations and root queries [PR #463](https://github.com/apollostack/apollo-client/pull/463) and [Issue #413](https://github.com/apollostack/apollo-client/issues/413).

### v0.4.7

- Added flattening of fragments within `createFragment`. [PR #437](https://github.com/apollostack/apollo-client/pull/437) and [Issue #421](https://github.com/apollostack/apollo-client/issues/421).

### v0.4.6

- Integrated the scheduler so that polling queries on the same polling interval are batched together. [PR #403](https://github.com/apollostack/apollo-client/pull/403) and [Issue #401](https://github.com/apollostack/apollo-client/issues/401).
- Fixed a bug where fetching a query without an id and then later with an id resulted in an orphaned node within the store. [Issue #344](https://github.com/apollostack/apollo-client/issues/344) and [PR #389](https://github.com/apollostack/apollo-client/pull/389).
- Fix typings for some refactored types, `ObservableQuery` and `WatchQueryOptions`. [PR #428](https://github.com/apollostack/apollo-client/pull/428)

### v0.4.5

- Fix the issue of using query transformers with mutations containing `optimisticResponse` or `updateQueries`. [PR #426](https://github.com/apollostack/apollo-client/pull/426).

### v0.4.4

- Make sure query transformers are also applied to named fragments, and new methods that allow transforming query document with multiple query transformers. [Issue #373](https://github.com/apollostack/apollo-client/issues/373) [PR #412](https://github.com/apollostack/apollo-client/pull/412)

### v0.4.3

- Introduce a new (preferable) way to express how the mutation result should be incorporated into the store and update watched queries results: `updateQueries`. [PR #404](https://github.com/apollostack/apollo-client/pull/404).
- Writing query results to store no longer creates new objects (and new references) in cases when the new value is identical to the old value in the store.

### v0.4.2

- Added the `batchInterval` option to ApolloClient that allows you to specify the width of the batching interval as per your app's needs. [Issue #394](https://github.com/apollostack/apollo-client/issues/394) and [PR #395](https://github.com/apollostack/apollo-client/pull/395).
- Stringify `storeObj` for error message in `diffFieldAgainstStore`.
- Fix map function returning `undefined` in `removeRefsFromStoreObj`. [PR #393](https://github.com/apollostack/apollo-client/pull/393)
- Added deep result comparison so that observers are only fired when the data associated with a particular query changes. This change eliminates unnecessary re-renders and improves UI performance. [PR #402](https://github.com/apollostack/apollo-client/pull/402) and [Issue #400](https://github.com/apollostack/apollo-client/issues/400).
- Added a "noFetch" option to WatchQueryOptions that only returns available data from the local store (even it is incomplete). The `ObservableQuery` returned from calling `watchQuery` now has `options`, `queryManager`, and `queryId`. The `queryId` can be used to read directly from the state of `apollo.queries`. [Issue #225](https://github.com/apollostack/apollo-client/issues/225), [Issue #342](https://github.com/apollostack/apollo-client/issues/342), and [PR #385](https://github.com/apollostack/apollo-client/pull/385).

### v0.4.1

- Allow `client.mutate` to accept an `optimisticResponse` argument to update the cache immediately, then after the server responds replace the `optimisticResponse` with the real response. [Issue #287](https://github.com/apollostack/apollo-client/issues/287) [PR #336](https://github.com/apollostack/apollo-client/pull/336)

### v0.4.0

This release has a minor version bump, which means npm will not automatically update to this version. Consider the list of breaking changes below, then upgrade and update your app correspondingly.

- **Breaking change** Remove backcompat shim for `import ... from 'apollo-client/gql'`. Instead, use the `graphql-tag` package as recommended in the docs and official examples. [Issue #324](https://github.com/apollostack/apollo-client/issues/324) [PR #387](https://github.com/apollostack/apollo-client/pull/387)

- **Breaking change** Moved refetch(), startPolling(), and stopPolling() methods from QuerySubscription to ObservableQuery. This shouldn't affect anyone using `react-apollo`, but if you were calling those methods on the subscription directly, you need to call them on the query handle/observable instead. The benefit of this is that developers that want to use RxJS for their observable handling can now have access to these methods. [Issue #194] (https://github.com/apollostack/apollo-client/issues/194) and [PR #362] (https://github.com/apollostack/apollo-client/pull/362)
- **Breaking change** Unified error handling for GraphQL errors and network errors. Both now result in rejected promises and passed as errors on observables through a new `ApolloError` type. This is a significant departure from the previous method of error handling which passed GraphQL errors in resolvers and `next` methods on subscriptions. [PR #352](https://github.com/apollostack/apollo-client/pull/352)

### v0.3.30

- Don't throw on unknown directives, instead just pass them through. This can open the door to implementing `@live`, `@defer`, and `@stream`, if coupled with some changes in the network layer. [PR #372](https://github.com/apollostack/apollo-client/pull/372)

### v0.3.29

- Made sure that query merging is only applied when we have more than one query in the batcher's queue [Issue #308](https://github.com/apollostack/apollo-client/issues/308) and [PR #369](https://github.com/apollostack/apollo-client/pull/369).

### v0.3.28

- Added missing export for the `addQueryMerging` method defined in the docs [here](http://docs.apollostack.com/apollo-client/network.html#addQueryMerging). [PR #364](https://github.com/apollostack/apollo-client/pull/364) and [Issue #363](https://github.com/apollostack/apollo-client/issues/363).
- Made sure `diffSelectionSetAgainstStore` will return any available data from the local cache if `throwOnMissingField` is `false`, even if some fields in the query are missing. This also means that the `returnPartialData` option of `watchQuery` will return partial data if some fields are missing in the cache, rather than an empty object. [Issue #359](https://github.com/apollostack/apollo-client/issues/359) and [PR #360](https://github.com/apollostack/apollo-client/pull/360).

### v0.3.27

- Removed dependency on `graphql` npm package, which was causing compilation errors in the React Native bundler. Issues [#261](https://github.com/apollostack/apollo-client/issues/261) [#163](https://github.com/apollostack/apollo-client/issues/163), [PR #357](https://github.com/apollostack/apollo-client/pull/357)
- Added support for query composition through fragments [Issue #338](https://github.com/apollostack/apollo-client/issues/338) and [PR #343](https://github.com/apollostack/apollo-client/pull/343)

### v0.3.26

- Exposed a `printAST` method that is just `graphql-js`'s `print` method underneath [PR #337](https://github.com/apollostack/apollo-client/pull/337). With [PR #277](https://github.com/apollostack/apollo-client/pull/277), we moved to using the query AST as the representation of the query passed to the network interface. Unfortunately, this broke implementations of network interfaces. By exposing `printAST`, custom network interface implementations will be able to convert the query AST to a string easily.

### v0.3.25

- Fix regression where options passed to query and watchQuery were modified if `shouldForceFetch` was false. [Issue #339](https://github.com/apollostack/apollo-client/issues/317) [PR #340](https://github.com/apollostack/apollo-client/pull/340)
- **Add flexible mutation result handling to Apollo Client.**
  - This is done by passing an `resultBehaviors` option to `client.mutate`, with an array of "Mutation Result Behaviors".
  - You can attach any number of result behaviors to each mutation.
  - These result behaviors are attached to the `MUTATION_RESULT` redux action that is dispatched when the query result arrives from the store, and are handled by special "Mutation Behavior Reducers". These are similar to regular Redux reducers, but they get a whole bunch of GraphQL-specific information in the arguments, and are all called synchronously in order when the result of a mutation arrives.
  - In this version, Apollo Client ships with a set of default mutation result behaviors/reducers including `ARRAY_INSERT`, `DELETE`, and `ARRAY_DELETE`, but you can add any custom ones you want by passing the new `mutationBehaviorReducers` option to the `ApolloClient` constructor.
  - The previous default functionality of merging all mutation results into the store is preserved.
  - Added `client.dataId` and `client.fieldWithArgs` helpers to generate store paths for mutation behaviors.
  - [PR #320](https://github.com/apollostack/apollo-client/pull/320) [Read the design in depth in Issue #317](https://github.com/apollostack/apollo-client/issues/317)
- Added support for resetting the store [Issue #158](https://github.com/apollostack/apollo-client/issues/158) and [PR #314](https://github.com/apollostack/apollo-client/pull/314).
- Deprecate `apollo-client/gql` for `graphql-tag` and show a meaningful warning when importing
  `apollo-client/gql`

### v0.3.22 + v0.3.23 + v0.3.24

- Fix unintentional breaking change where `apollo-client/gql` import stopped working. [Issue #327](https://github.com/apollostack/apollo-client/issues/327)

### v0.3.21

- Move out GraphQL query parsing into a new package [`graphql-tag`](https://github.com/apollostack/graphql-tag) with a backcompat shim for `apollo-client/gql`. [Issue #312](https://github.com/apollostack/apollo-client/issues/312) [PR #313](https://github.com/apollostack/apollo-client/pull/313)
- Added `ssrMode` (to disable `forceFetch` queries completely) and `ssrForceFetchDelay` (to disable it for a short time period). This is for server-side rendering -- on the server it doesn't make sense to force fetch (you just want a single snapshot of data, not changing data), and when you first re-render on the client, the server's data is up to date, so there's no need to re-fetch. [Issue #298](https://github.com/apollostack/apollo-client/issues/298) [PR #309](https://github.com/apollostack/apollo-client/pull/309)
- `addTypename` query transform now doesn't add extra `__typename` fields where they are already present. [PR #323](https://github.com/apollostack/apollo-client/pull/323)

### v0.3.20

- Exported `writeQueryToStore` and `writeFragmentToStore` directly from `apollo-client` to match `readQueryFromStore` and `readFragmentFromStore`. [PR #311](https://github.com/apollostack/apollo-client/pull/311)
- Add (optional) `returnPartialData` to `readFragmentFromStore` and `readQueryFromStore`. [PR #310](https://github.com/apollostack/apollo-client/pull/310)

### v0.3.19

- Exported `addTypename` query transform directly from `apollo-client` so that it doesn't need to be imported from a submodule. [PR #303](https://github.com/apollostack/apollo-client/pull/303)
- Made network interfaces from `createNetworkInterface` have batching capability by default. [PR #303](https://github.com/apollostack/apollo-client/pull/303)

### v0.3.18

- Solved an issue that occurred when merging two queries with exactly the same query document [Issue #296](https://github.com/apollostack/apollo-client/issues/296) and [PR #299](https://github.com/apollostack/apollo-client/pull/299)

### v0.3.17

- Add `shouldBatch` option to `ApolloClient` constructor, default to `false` for now. [PR #294](https://github.com/apollostack/apollo-client/pull/294)

### v0.3.16

- Implemented query merging and batching support [Issue #164](https://github.com/apollostack/apollo-client/issues/164), [PR #278](https://github.com/apollostack/apollo-client/pull/278) and [PR #277](https://github.com/apollostack/apollo-client/pull/277)

### v0.3.15

- Added support for `@skip` and `@include` directives - see [Issue #237](https://github.com/apollostack/apollo-client/issues/237) and [PR #275](https://github.com/apollostack/apollo-client/pull/275)

### v0.3.14

- Added support for inline object and array arguments in queries and mutations, where previously you had to use variables. [PR #252](https://github.com/apollostack/apollo-client/pull/252)
- Added name fragment support within mutations [Issue #273](https://github.com/apollostack/apollo-client/issues/273) and [PR #274](https://github.com/apollostack/apollo-client/pull/274)
- Now sending the operation name along with the query to the server [Issue #259](https://github.com/apollostack/apollo-client/issues/259) and [PR #282](https://github.com/apollostack/apollo-client/pull/282)

### v0.3.13

- Removed AuthTokenHeaderMiddleware code and related tests from apollo-client [Issue #247](https://github.com/apollostack/apollo-client/issues/247)
- Added named fragment support [Issue #80](https://github.com/apollostack/apollo-client/issues/80) and [PR #251](https://github.com/apollostack/apollo-client/pull/251).
- Added basic guards to our Redux Store `subscribe` to prevent `broadcastQueries` from being called unnecessarily
- Fixed polling leak issue that occured with multiple polling queries (https://github.com/apollostack/apollo-client/issues/248)
- add whatwg-fetch to fix promise problems with fetch (catch error '{}') that occurs in special browser/older browser (eg. Wechat browser in China )[PR #256](https://github.com/apollostack/apollo-client/pull/256).
- updated graphql dependency to include ^0.6.0

### v0.3.12

- Fix query transformation for queries called with `forceFetch`. [PR #240](https://github.com/apollostack/apollo-client/pull/240)

### v0.3.11

- Add support for basic query transformation before submitting to the server by passing an option to `ApolloClient` constructor. (e.g. adding `__typename` to each SelectionSet) [Issue #230](https://github.com/apollostack/apollo-client/issues/230) [PR #233](https://github.com/apollostack/apollo-client/pull/233)

### v0.3.10

- Resolve a race condition between `QueryManager` `stopQuery()` and `broadcastQueries()`, which would result in an error `listener is not a function`. [Issue #231](https://github.com/apollostack/apollo-client/issues/231) [PR #232](https://github.com/apollostack/apollo-client/pull/232)

### v0.3.9

- Namespace Apollo action types to prevent collision with user's own Redux action types. [Issue #210](https://github.com/apollostack/apollo-client/issues/210) [PR #222](https://github.com/apollostack/apollo-client/pull/222)
- Queries on refetch return promises. [PR #178](https://github.com/apollostack/apollo-client/pull/178)

### v0.3.8

- Add support for [GraphQLJSON](https://github.com/taion/graphql-type-json) scalar type by changing the way we identify scalar types when writing to the store. [Issue #217](https://github.com/apollostack/apollo-client/issues/217) [PR #219](https://github.com/apollostack/apollo-client/pull/219)

### v0.3.7

- Add `dataIdFromObject` option to `ApolloClient` constructor, to allow data normalization. This function should take a GraphQL result object, and return an ID if one can be found. [Issue #204](https://github.com/apollostack/apollo-client/issues/204) [PR #214](https://github.com/apollostack/apollo-client/pull/214)

### v0.3.6

- Use `console.error` to log unhandled network errors. [Issue #189](https://github.com/apollostack/apollo-client/issues/189) [PR #203](https://github.com/apollostack/apollo-client/pull/203)
- Suggest using variables instead of inline arguments for non-scalar types. [Issue #202](https://github.com/apollostack/apollo-client/issues/202) [PR #211](https://github.com/apollostack/apollo-client/pull/211)

### v0.3.5

- Improve error message when a dev forgets `gql` to link to docs. [PR #181](https://github.com/apollostack/apollo-client/pull/181)
- Memoize results from `gql`, so that we save time on parsing, and we can use `===` to compare queries for performance. [Issue #199](https://github.com/apollostack/apollo-client/issues/199) [PR #200](https://github.com/apollostack/apollo-client/pull/200)
- Fix error when using `returnPartialData`. [Issue #193](https://github.com/apollostack/apollo-client/issues/193) [PR #201](https://github.com/apollostack/apollo-client/pull/201)
- Add basic interoperability with other Observable implementations like RxJS. [Issue #149](https://github.com/apollostack/apollo-client/issues/149) [PR #196](https://github.com/apollostack/apollo-client/pull/196)

### v0.3.4

- Fix improperly published package that broke submodule paths. [Issue #186](https://github.com/apollostack/apollo-client/issues/186)

### v0.3.3

- Fix regression from 0.3.2 that broke root query diffing
- Enhance query printer so that it can print multiple root queries [Issue #184](https://github.com/apollostack/apollo-client/issues/184) [react-apollo issue #45](https://github.com/apollostack/react-apollo/issues/45) [PR #185](https://github.com/apollostack/apollo-client/pull/185)

### v0.3.2

- Added support for inline fragments. [Issue #147](https://github.com/apollostack/apollo-client/issues/147) [PR #175](https://github.com/apollostack/apollo-client/pull/175)
- Removed vestigial code that partially implemented refetching via the Relay Node interface, but was not possible to use through the public API.

### v0.3.1

- Made client more robust in the case where the server returns an empty error array, even though that's not in the GraphQL spec. [Issue #156](https://github.com/apollostack/apollo-client/issues/155) [PR #173](https://github.com/apollostack/apollo-client/pull/173)

### v0.3.0

- **Breaking change:** Require all queries to be wrapped with a `gql` template literal tag, and throw an error when they aren't. [Issue #155](https://github.com/apollostack/apollo-client/issues/155) [PR #168](https://github.com/apollostack/apollo-client/pull/168)
- Remove all dependencies on the `graphql` parser module at runtime, except for the `gql` template literal tag, so that queries can be pre-parsed in production to save on parsing overhead.
- Add everything that isn't a compiled file to `npmignore`. [PR #165](https://github.com/apollostack/apollo-client/pull/165)
- Move importable modules to root. [PR #169](https://github.com/apollostack/apollo-client/pull/169)

### v0.2.0

- Add polling functionality to `watchQuery`. [Issue #145](https://github.com/apollostack/apollo-client/issues/145) [PR #153](https://github.com/apollostack/apollo-client/pull/153)

### v0.1.0

Initial release. We didn't track changes before this version.<|MERGE_RESOLUTION|>--- conflicted
+++ resolved
@@ -3,17 +3,12 @@
 Expect active development and potentially significant breaking changes in the `0.x` track. We'll try to be diligent about releasing a `1.0` version in a timely fashion (ideally within 3 to 6 months), to signal the start of a more stable API.
 
 ### vNEXT
-<<<<<<< HEAD
-- Added `HTTPBatchedNetworkInterface` as an index export to make it easier
-to subclass externally, consistent with `HTTPFetchNetworkInterface`. [PR #1446](https://github.com/apollographql/apollo-client/pull/1446)
 - Fix `cachePolicy: cache-and-network` queries never dispatching `APOLLO_QUERY_RESULT_CLIENT` [PR #1463](https://github.com/apollographql/apollo-client/pull/1463)
-=======
->>>>>>> 4acc6631
 
 
 ### 1.0.0-rc.6
 - Feature: Default selector for `dataIdFromObject` that tries `id` and falls back to `_id` to reduce configuration requirements whenever `__typename` is present.
-- Adde `HTTPBatchedNetworkInterface` as an index export to make it easier
+- Add `HTTPBatchedNetworkInterface` as an index export to make it easier
 to subclass externally, consistent with `HTTPFetchNetworkInterface`. [PR #1446](https://github.com/apollographql/apollo-client/pull/1446)
 - Make `updateQuery` option of `subscribeToMore` optional [PR #1455](https://github.com/apollographql/apollo-client/pull/1455)
 - Fix: Use custom resolvers in readQuery and readFragment functions [PR #1434](https://github.com/apollographql/apollo-client/pull/1434)
