**Note:** This is a cumulative changelog that outlines all of the Apollo Client project child package changes that were bundled into a specific `apollo-client` release.

## Apollo Client 3.0.0 (TBD)

<<<<<<< HEAD
- Removed `apollo-boost` since Apollo Client 3.0 provides a boost like getting started experience out of the box.  <br/>
  [@hwillson](https://github.com/hwillson) in [#TODO](https://github.com/apollographql/apollo-client/pull/TODO)

=======
- Fully removed `prettier`. The Apollo Client team has decided to no longer automatically enforce code formatting across the codebase. In most cases existing code styles should be followed as much as possible, but this is not a hard and fast rule.  <br/>
  [@hwillson](https://github.com/hwillson) in [#5227](https://github.com/apollographql/apollo-client/pull/5227)
- Removed `graphql-anywhere` since it's no longer used by Apollo Client.  <br/>
  [@hwillson](https://github.com/hwillson) in [#5159](https://github.com/apollographql/apollo-client/pull/5159)
>>>>>>> 0e9f733f

## Apollo Client (vNext)

### Apollo Client (vNext)

- Documentation updates.  </br>
  [@raibima](https://github.com/raibima) in [#5132](https://github.com/apollographql/apollo-client/pull/5132)  <br/>
  [@hwillson](https://github.com/hwillson) in [#5141](https://github.com/apollographql/apollo-client/pull/5141)

## Apollo Client (2.6.3)

### Apollo Client (2.6.3)

- A new `ObservableQuery.resetQueryStoreErrors()` method is now available that
  can be used to clear out `ObservableQuery` query store errors.  <br/>
  [@hwillson](https://github.com/hwillson) in [#4941](https://github.com/apollographql/apollo-client/pull/4941)
- Documentation updates.  <br/>
  [@michael-watson](https://github.com/michael-watson) in [#4940](https://github.com/apollographql/apollo-client/pull/4940)  <br/>
  [@hwillson](https://github.com/hwillson) in [#4969](https://github.com/apollographql/apollo-client/pull/4969)


## Apollo Client (2.6.1)

### Apollo Utilities 1.3.2

- Reimplement `isEqual` without pulling in massive `lodash.isequal`. <br/>
  [@benjamn](https://github.com/benjamn) in [#4924](https://github.com/apollographql/apollo-client/pull/4924)

## Apollo Client (2.6.1)

- In all Apollo Client packages, the compilation of `lib/bundle.esm.js` to `lib/bundle.cjs.js` and `lib/bundle.umd.js` now uses Babel instead of Rollup, since Babel correctly compiles some [edge cases](https://github.com/apollographql/apollo-client/issues/4843#issuecomment-495717720) that neither Rollup nor TypeScript compile correctly. <br/>
  [@benjamn](https://github.com/benjamn) in [#4911](https://github.com/apollographql/apollo-client/pull/4911)

### Apollo Cache In-Memory 1.6.1

- Pretend that `__typename` exists on the root Query when matching fragments. <br/>
  [@benjamn](https://github.com/benjamn) in [#4853](https://github.com/apollographql/apollo-client/pull/4853)

### Apollo Utilities 1.3.1

- The `isEqual` function has been reimplemented using the `lodash.isequal` npm package, to better support circular references. Since the `lodash.isequal` package is already used by `react-apollo`, this change is likely to decrease total bundle size. <br/>
  [@capaj](https://github.com/capaj) in [#4915](https://github.com/apollographql/apollo-client/pull/4915)

## Apollo Client (2.6.0)

- In production, `invariant(condition, message)` failures will now include
  a unique error code that can be used to trace the error back to the
  point of failure. <br/>
  [@benjamn](https://github.com/benjamn) in [#4521](https://github.com/apollographql/apollo-client/pull/4521)

### Apollo Client 2.6.0

- If you can be sure your application code does not modify cache result objects (see `freezeResults` note below), you can unlock substantial performance improvements by communicating this assumption via
  ```ts
  new ApolloClient({ assumeImmutableResults: true })
  ```
  which allows the client to avoid taking defensive snapshots of past results using `cloneDeep`, as explained by [@benjamn](https://github.com/benjamn) in [#4543](https://github.com/apollographql/apollo-client/pull/4543).

- Identical overlapping queries are now deduplicated internally by `apollo-client`, rather than using the `apollo-link-dedup` package. <br/>
  [@benjamn](https://github.com/benjamn) in commit [7cd8479f](https://github.com/apollographql/apollo-client/pull/4586/commits/7cd8479f27ce38930f122e4f703c4081a75a63a7)

- The `FetchPolicy` type has been split into two types, so that passing `cache-and-network` to `ApolloClient#query` is now forbidden at the type level, whereas previously it was forbidden by a runtime `invariant` assertion:
  ```ts
  export type FetchPolicy =
    | 'cache-first'
    | 'network-only'
    | 'cache-only'
    | 'no-cache'
    | 'standby';

  export type WatchQueryFetchPolicy =
    | FetchPolicy
    | 'cache-and-network';
  ```
  The exception thrown if you ignore the type error has also been improved to explain the motivation behind this restriction. <br/>
  [Issue #3130 (comment)](https://github.com/apollographql/apollo-client/issues/3130#issuecomment-478409066) and commit [cf069bc7](github.com/apollographql/apollo-client/commit/cf069bc7ee6577092234b0eb0ac32e05d50f5a1c)

- Avoid updating (and later invalidating) cache watches when `fetchPolicy` is `'no-cache'`. <br/>
  [@bradleyayers](https://github.com/bradleyayers) in [PR #4573](https://github.com/apollographql/apollo-client/pull/4573), part of [issue #3452](https://github.com/apollographql/apollo-client/issues/3452)

- Remove temporary `queryId` after `fetchMore` completes. <br/>
  [@doomsower](https://github.com/doomsower) in [#4440](https://github.com/apollographql/apollo-client/pull/4440)

- Call `clearStore` callbacks after clearing store. <br/>
  [@ds8k](https://github.com/ds8k) in [#4695](https://github.com/apollographql/apollo-client/pull/4695)

- Perform all `DocumentNode` transforms once, and cache the results. <br/>
  [@benjamn](https://github.com/benjamn) in [#4601](https://github.com/apollographql/apollo-client/pull/4601)

- Accommodate `@client @export` variable changes in `ObservableQuery`. <br/>
  [@hwillson](https://github.com/hwillson) in [#4604](https://github.com/apollographql/apollo-client/pull/4604)

- Support the `returnPartialData` option for watched queries again. <br/>
  [@benjamn](https://github.com/benjamn) in [#4743](https://github.com/apollographql/apollo-client/pull/4743)

- Preserve `networkStatus` for incomplete `cache-and-network` queries. <br/>
  [@benjamn](https://github.com/benjamn) in [#4765](https://github.com/apollographql/apollo-client/pull/4765)

- Preserve `cache-and-network` `fetchPolicy` when refetching. <br/>
  [@benjamn](https://github.com/benjamn) in [#4840](https://github.com/apollographql/apollo-client/pull/4840)

- Update the React Native docs to remove the request for external example apps that we can link to. We're no longer going to manage a list of external example apps. <br />
  [@hwillson](https://github.com/hwillson) in [#4531](https://github.com/apollographql/apollo-client/pull/4531)

- Polling queries are no longer batched together, so their scheduling should be more predictable. <br/>
  [@benjamn](https://github.com/benjamn) in [#4800](https://github.com/apollographql/apollo-client/pull/4800)

### Apollo Cache In-Memory 1.6.0

- Support `new InMemoryCache({ freezeResults: true })` to help enforce immutability. <br/>
  [@benjamn](https://github.com/benjamn) in [#4514](https://github.com/apollographql/apollo-client/pull/4514)

- Allow `IntrospectionFragmentMatcher` to match fragments against the root `Query`, as `HeuristicFragmentMatcher` does. <br/>
  [@rynobax](https://github.com/rynobax) in [#4620](https://github.com/apollographql/apollo-client/pull/4620)

- Rerential identity (`===`) of arrays in cache results will now be preserved for unchanged data. <br/>
  [@benjamn](https://github.com/benjamn) in commit [f3091d6a](https://github.com/apollographql/apollo-client/pull/4586/commits/f3091d6a7e91be98549baea58903282cc540f460)

- Avoid adding `__typename` field to `@client` selection sets that have been `@export`ed as input variables. <br/>
  [@benjamn](https://github.com/benjamn) in [#4784](https://github.com/apollographql/apollo-client/pull/4784)

### GraphQL Anywhere 4.2.2

- The `graphql` function can now be configured to ignore `@include` and
  `@skip` directives (useful when walking a fragment to generate prop types
  or filter result data).  <br/>
  [@GreenGremlin](https://github.com/GreenGremlin) in [#4373](https://github.com/apollographql/apollo-client/pull/4373)


## Apollo Client 2.5.1

### apollo-client 2.5.1

- Fixes `A tuple type element list cannot be empty` issue.  <br/>
  [@benjamn](https://github.com/benjamn) in [#4502](https://github.com/apollographql/apollo-client/pull/4502)

### graphql-anywhere 4.2.1

- Adds back the missing `graphql-anywhere/lib/async` entry point.  <br/>
  [@benjamn](https://github.com/benjamn) in [#4503](https://github.com/apollographql/apollo-client/pull/4503)


## Apollo Client (2.5.0)

### Apollo Client (2.5.0)

- Introduces new local state management features (client-side schema
  and local resolver / `@client` support) and many overall code improvements,
  to help reduce the Apollo Client bundle size.  <br/>
  [#4361](https://github.com/apollographql/apollo-client/pull/4361)
- Revamped CJS and ESM bundling approach with Rollup.  <br/>
  [@rosskevin](https://github.com/rosskevin) in [#4261](https://github.com/apollographql/apollo-client/pull/4261)
- Fixes an issue where the `QueryManager` was accidentally returning cached
  data for `network-only` queries.  <br/>
  [@danilobuerger](https://github.com/danilobuerger) in [#4352](https://github.com/apollographql/apollo-client/pull/4352)
- Fixed an issue in the repo `.gitattributes` that was causing binary files
  to have their line endings adjusted, and cleaned up corrupted documentation
  images (ref: https://github.com/apollographql/apollo-client/pull/4232).  <br/>
  [@rajington](https://github.com/rajington) in [#4438](https://github.com/apollographql/apollo-client/pull/4438)
- Improve (and shorten) query polling implementation.  <br/>
  [PR #4337](https://github.com/apollographql/apollo-client/pull/4337)


## Apollo Client (2.4.13)

### Apollo Client (2.4.13)

- Resolve "invalidate" -> "invalidated" typo in `QueryManager`.  <br/>
  [@quazzie](https://github.com/quazzie) in [#4041](https://github.com/apollographql/apollo-client/pull/4041)

- Properly type `setQuery` and fix now typed callers.  <br/>
  [@danilobuerger](https://github.com/danilobuerger) in [#4369](https://github.com/apollographql/apollo-client/pull/4369)

- Align with the React Apollo decision that result `data` should be
  `TData | undefined` instead of `TData | {}`.  <br/>
  [@danilobuerger](https://github.com/danilobuerger) in [#4356](https://github.com/apollographql/apollo-client/pull/4356)

- Documentation updates.  <br/>
  [@danilobuerger](https://github.com/danilobuerger) in [#4340](https://github.com/apollographql/apollo-client/pull/4340)  <br />
  [@justyn-clark](https://github.com/justyn-clark) in [#4383](https://github.com/apollographql/apollo-client/pull/4383)  <br />
  [@jtassin](https://github.com/jtassin) in [#4287](https://github.com/apollographql/apollo-client/pull/4287)  <br />
  [@Gongreg](https://github.com/Gongreg) in [#4386](https://github.com/apollographql/apollo-client/pull/4386)  <br />
  [@davecardwell](https://github.com/davecardwell) in [#4399](https://github.com/apollographql/apollo-client/pull/4399)  <br />
  [@michaelknoch](https://github.com/michaelknoch) in [#4384](https://github.com/apollographql/apollo-client/pull/4384)  <br />

## Apollo Client (2.4.12)

### Apollo Client (2.4.12)

- Support `ApolloClient#stop` method for safe client disposal. <br/>
  [PR #4336](https://github.com/apollographql/apollo-client/pull/4336)

## Apollo Client (2.4.11)

- Added explicit dependencies on the
  [`tslib`](https://www.npmjs.com/package/tslib) package to all client
  packages to fix
  [Issue #4332](https://github.com/apollographql/apollo-client/issues/4332).

### Apollo Client (2.4.11)

- Reverted some breaking changes accidentally released in a patch version
  (2.4.10). [PR #4334](https://github.com/apollographql/apollo-client/pull/4334)

## Apollo Client (2.4.10)

### Apollo Client (2.4.10)

- The `apollo-client` package no longer exports a `printAST` function from
  `graphql/language/printer`. If you need this functionality, import it
  directly: `import { print } from "graphql/language/printer"`

- Query polling now uses a simpler scheduling strategy based on a single
  `setTimeout` interval rather than multiple `setInterval` timers. The new
  timer fires at the rate of the fastest polling interval, and queries
  with longer polling intervals fire whenever the time elapsed since they
  last fired exceeds their desired interval. <br/>
  [PR #4243](https://github.com/apollographql/apollo-client/pull/4243)

### Apollo Cache In-Memory (1.4.1)

- The `optimism` npm package has been updated to a version (0.6.9) that
  provides its own TypeScript declarations, which should fix problems like
  [Issue #4327](https://github.com/apollographql/apollo-client/issues/4327). <br/>
  [PR #4331](https://github.com/apollographql/apollo-client/pull/4331)

- Error messages involving GraphQL queries now print the queries using
  `JSON.stringify` instead of the `print` function exported by the
  `graphql` package, to avoid pulling unnecessary printing logic into your
  JavaScript bundle. <br/>
  [PR #4234](https://github.com/apollographql/apollo-client/pull/4234)

- The `QueryKeyMaker` abstraction has been removed, meaning that cache
  results for non-identical queries (or sub-queries) with equivalent
  structure will no longer be cached together. This feature was a nice
  optimization in certain specific use cases, but it was not worth the
  additional complexity or bundle size. <br/>
  [PR #4245](https://github.com/apollographql/apollo-client/pull/4245)

### Apollo Utilities (1.1.1)

- The `flattenSelections` helper function is no longer exported from
  `apollo-utilities`, since `getDirectiveNames` has been reimplemented
  without using `flattenSelections`, and `flattenSelections` has no clear
  purpose now. If you need the old functionality, use a visitor:
  ```ts
  import { visit } from "graphql/language/visitor";

  function flattenSelections(selection: SelectionNode) {
    const selections: SelectionNode[] = [];
    visit(selection, {
      SelectionSet(ss) {
        selections.push(...ss.selections);
      }
    });
    return selections;
  }
  ```

## Apollo Client (2.4.9)

### Apollo Client (2.4.9)

- Apollo Client has been updated to use `graphql` 14.x as a dev dependency.  <br/>
  [@hwillson](https://github.com/hwillson) in [#4233](https://github.com/apollographql/apollo-client/pull/4233)

- The `onClearStore` function can now be used to register callbacks that should
  be triggered when calling `clearStore`.  <br/>
  [@joe-re](https://github.com/joe-re) in [#4082](https://github.com/apollographql/apollo-client/pull/4082)

- Make `isApolloError` available for external use.  <br/>
  [@FredyC](https://github.com/FredyC) in [#4223](https://github.com/apollographql/apollo-client/pull/4223)

- The `QueryManager` now calls `complete` on the observables used by
  Apollo Client's Subscription handling. This gives finite subscriptions a
  chance to handle cleanup.  <br/>
  [@sujeetsr](https://github.com/sujeetsr) in [#4290](https://github.com/apollographql/apollo-client/pull/4290)

- Documentation updates.  <br/>
  [@lifedup](https://github.com/lifedup) in [#3931](https://github.com/apollographql/apollo-client/pull/3931)  <br />
  [@Dem0n3D](https://github.com/Dem0n3D) in [#4008](https://github.com/apollographql/apollo-client/pull/4008)  <br />
  [@anand-sundaram-zocdoc](https://github.com/anand-sundaram-zocdoc) in [#4009](https://github.com/apollographql/apollo-client/pull/4009)  <br />
  [@mattphoto](https://github.com/mattphoto) in [#4026](https://github.com/apollographql/apollo-client/pull/4026)  <br />
  [@birge](https://github.com/birge) in [#4029](https://github.com/apollographql/apollo-client/pull/4029)  <br />
  [@mxstbr](https://github.com/mxstbr) in [#4127](https://github.com/apollographql/apollo-client/pull/4127)  <br/>
  [@Caerbannog](https://github.com/Caerbannog) in [#4140](https://github.com/apollographql/apollo-client/pull/4140)  <br/>
  [@jedwards1211](https://github.com/jedwards1211) in [#4179](https://github.com/apollographql/apollo-client/pull/4179)  <br/>
  [@nutboltu](https://github.com/nutboltu) in [#4182](https://github.com/apollographql/apollo-client/pull/4182)  <br/>
  [@CarloPalinckx](https://github.com/CarloPalinckx) in [#4189](https://github.com/apollographql/apollo-client/pull/4189)  <br/>
  [@joebernard](https://github.com/joebernard) in [#4206](https://github.com/apollographql/apollo-client/pull/4206)  <br/>
  [@evans](https://github.com/evans) in [#4213](https://github.com/apollographql/apollo-client/pull/4213)  <br/>
  [@danilobuerger](https://github.com/danilobuerger) in [#4214](https://github.com/apollographql/apollo-client/pull/4214)  <br/>
  [@stubailo](https://github.com/stubailo) in [#4220](https://github.com/apollographql/apollo-client/pull/4220)  <br/>
  [@haysclark](https://github.com/haysclark) in [#4255](https://github.com/apollographql/apollo-client/pull/4255)  <br/>
  [@shelmire](https://github.com/shelmire) in [#4266](https://github.com/apollographql/apollo-client/pull/4266)  <br/>
  [@peggyrayzis](https://github.com/peggyrayzis) in [#4280](https://github.com/apollographql/apollo-client/pull/4280)  <br/>
  [@caydie-tran](https://github.com/caydie-tran) in [#4300](https://github.com/apollographql/apollo-client/pull/4300)

### Apollo Utilities (1.1.0)

- Transformation utilities have been refactored to work with `graphql` 14.x.
  GraphQL AST's are no longer being directly modified.  <br/>
  [@hwillson](https://github.com/hwillson) in [#4233](https://github.com/apollographql/apollo-client/pull/4233)

### Apollo Cache In-Memory (1.4.0)

- The speed and memory usage of optimistic reads and writes has been
  improved dramatically using a new layering technique that does not
  require copying the non-optimistic contents of the cache.  <br/>
  [PR #4319](https://github.com/apollographql/apollo-client/pull/4319/)

- The `RecordingCache` abstraction has been removed, and thus is no longer
  exported from `apollo-cache-inmemory`.  <br/>
  [PR #4319](https://github.com/apollographql/apollo-client/pull/4319/)

- Export the optimism `wrap` function using ES2015 export syntax, instead of
  CommonJS.  <br/>
  [@ardatan](https://github.com/ardatan) in [#4158](https://github.com/apollographql/apollo-client/pull/4158)

## Apollo Client (2.4.8)

### Apollo Client (2.4.8)

- Documentation and config updates.  <br/>
  [@justinanastos](https://github.com/justinanastos) in [#4187](https://github.com/apollographql/apollo-client/pull/4187)  <br/>
  [@PowerKiKi](https://github.com/PowerKiKi) in [#3693](https://github.com/apollographql/apollo-client/pull/3693)  <br/>
  [@nandito](https://github.com/nandito) in [#3865](https://github.com/apollographql/apollo-client/pull/3865)

- Schema/AST tranformation utilities have been updated to work properly with
  `@client` directives.  <br/>
  [@justinmakaila](https://github.com/justinmakaila) in [#3482](https://github.com/apollographql/apollo-client/pull/3482)

### Apollo Cache In-Memory (1.3.12)

- Avoid using `DepTrackingCache` for optimistic reads.
  [PR #4521](https://github.com/apollographql/apollo-client/pull/4251)

- When creating an `InMemoryCache` object, it's now possible to disable the
  result caching behavior introduced in [#3394](https://github.com/apollographql/apollo-client/pull/3394),
  either for diagnostic purposes or because the benefit of caching repeated
  reads is not worth the extra memory usage in your application:
  ```ts
  new InMemoryCache({
    resultCaching: false
  })
  ```
  Part of [PR #4521](https://github.com/apollographql/apollo-client/pull/4251).

## Apollo Client (2.4.7)

### Apollo Client (2.4.7)

- The `ApolloClient` constructor has been updated to accept `name` and
  `version` params, that can be used to support Apollo Server [Client Awareness](https://www.apollographql.com/docs/apollo-server/v2/features/metrics.html#Client-Awareness)
  functionality. These client awareness properties are passed into the
  defined Apollo Link chain, and are then ultimately sent out as custom
  headers with outgoing requests.  <br/>
  [@hwillson](https://github.com/hwillson) in [#4154](https://github.com/apollographql/apollo-client/pull/4154)

### Apollo Boost (0.1.22)

- No changes.

### Apollo Cache (1.1.21)

- No changes.

### Apollo Cache In-Memory (1.3.11)

- No changes.

### Apollo Utilities (1.0.26)

- No changes.

### Graphql Anywhere (4.1.23)

- No changes.


## Apollo Client (2.4.6)

### Apollo Cache In-Memory (1.3.10)

- Added some `return`s to prevent errors with `noImplicitReturns`
  TypeScript rule.
  [PR #4137](https://github.com/apollographql/apollo-client/pull/4137)

- Exclude the `src/` directory when publishing `apollo-cache-inmemory`.
  [Issue #4083](https://github.com/apollographql/apollo-client/issues/4083)

## Apollo Client (2.4.5)

- Optimistic tests cleanup.
  [PR #3834](https://github.com/apollographql/apollo-client/pull/3834) by
  [@joshribakoff](https://github.com/joshribakoff)

- Documentation updates.
  [PR #3840](https://github.com/apollographql/apollo-client/pull/3840) by
  [@chentsulin](https://github.com/chentsulin) and
  [PR #3844](https://github.com/apollographql/apollo-client/pull/3844) by
  [@lorensr](https://github.com/lorensr)

- Implement `ObservableQuery#isDifferentFromLastResult` to fix
  [Issue #4054](https://github.com/apollographql/apollo-client/issues/4054) and
  [Issue #4031](https://github.com/apollographql/apollo-client/issues/4031).
  [PR #4069](https://github.com/apollographql/apollo-client/pull/4069)

### Apollo Cache (1.1.20)

- Add `readQuery` test to make sure options aren't mutated.
  [@CarloPalinckx](https://github.com/CarloPalinckx) in
  [#3838](https://github.com/apollographql/apollo-client/pull/3838)

### Apollo Cache In-Memory (1.3.9)

- Avoid modifying source objects when merging cache results.
  [Issue #4081](https://github.com/apollographql/apollo-client/issues/4081)
  [PR #4089](https://github.com/apollographql/apollo-client/pull/4089)

### Apollo Utilities (1.0.25)

- Fix `apollo-utilities` `isEqual` bug due to missing `hasOwnProperty`
  check. [PR #4072](https://github.com/apollographql/apollo-client/pull/4072)
  by [@samkline](https://github.com/samkline)

## Apollo Client (2.4.4)

### Apollo Utilities (1.0.24)

- Discard property accessor functions in `cloneDeep` helper, to fix
  [issue #4034](https://github.com/apollographql/apollo-client/issues/4034).

- Unconditionally remove `cloneDeep` property accessors.
  [PR #4039](https://github.com/apollographql/apollo-client/pull/4039)

- Avoid copying non-enumerable and/or `Symbol` keys in `cloneDeep`.
  [PR #4052](https://github.com/apollographql/apollo-client/pull/4052)

### Apollo Cache In-Memory (1.3.7)

- Throw when querying non-scalar objects without a selection set.
  [Issue #4025](https://github.com/apollographql/apollo-client/issues/4025)
  [PR #4038](https://github.com/apollographql/apollo-client/pull/4038)

- Work around spec non-compliance of `Map#set` and `Set#add` in IE11.
  [Issue #4024](https://github.com/apollographql/apollo-client/issues/4024)
  [PR #4012](https://github.com/apollographql/apollo-client/pull/4012)

## Apollo Client (2.4.3)

- Add additional checks to make sure we don't try to set the network status
  of queries in the store, when the store doesn't exist.  <br/>
  [@i6mi6](https://github.com/i6mi6) in [#3914](https://github.com/apollographql/apollo-client/pull/3914)
- Documentation updates.  <br/>
  [@shanonvl](https://github.com/shanonvl) in [#3925](https://github.com/apollographql/apollo-client/pull/3925)  <br/>
  [@ojh102](https://github.com/ojh102) in [#3920](https://github.com/apollographql/apollo-client/pull/3920)  <br/>
  [@Bkucera](https://github.com/Bkucera) in [#3919](https://github.com/apollographql/apollo-client/pull/3919)  <br/>
  [@j4chou](https://github.com/j4chou) in [#3915](https://github.com/apollographql/apollo-client/pull/3915)  <br/>
  [@billfienberg](https://github.com/billfienberg) in [#3886](https://github.com/apollographql/apollo-client/pull/3886)  <br/>
  [@TLadd](https://github.com/TLadd) in [#3884](https://github.com/apollographql/apollo-client/pull/3884)

- The `ObservableQuery` class now makes a deep clone of `lastResult` when
  first received, so that the `isDifferentResult` logic will not be
  confused if the result object is modified later.
  [Issue #3992](https://github.com/apollographql/apollo-client/issues/3992)
  [PR #4032](https://github.com/apollographql/apollo-client/pull/4032/commits/e66027c5341dc7aaf71ee7ffcba1305b9a553525)

### Apollo Cache In-Memory (1.3.6)

- Optimize repeated `apollo-cache-inmemory` reads by caching partial query
  results, for substantial performance improvements. As a consequence, watched
  queries will not be rebroadcast unless the data have changed.
  [PR #3394](https://github.com/apollographql/apollo-client/pull/3394)

- Include root ID and fragment matcher function in cache keys computed by
  `StoreReader#executeStoreQuery` and `executeSelectionSet`, and work
  around bugs in the React Native `Map` and `Set` polyfills.
  [PR #3964](https://github.com/apollographql/apollo-client/pull/3964)
  [React Native PR #21492 (pending)](https://github.com/facebook/react-native/pull/21492)

- The `apollo-cache-inmemory` package now allows `graphql@^14.0.0` as a
  peer dependency.
  [Issue #3978](https://github.com/apollographql/apollo-client/issues/3978)

- The `apollo-cache-inmemory` package now correctly broadcasts changes
  even when the new data is `===` to the old data, since the contents of
  the data object may have changed.
  [Issue #3992](https://github.com/apollographql/apollo-client/issues/3992)
  [PR #4032](https://github.com/apollographql/apollo-client/pull/4032/commits/d6a673fbc1444e115e90cc9e4c7fa3fc67bb7e56)

### Apollo GraphQL Anywhere (4.1.20)

- Make `graphql-anywhere` `filter` function generic (typescript).  <br/>
  [@minznerjosh](https://github.com/minznerjosh) in [#3929](https://github.com/apollographql/apollo-client/pull/3929)

### Apollo Utilities (1.0.22)

- The `fclone` package has been replaced with a custom `cloneDeep`
  implementation that is tolerant of cycles, symbol properties, and
  non-enumerable properties.
  [PR #4032](https://github.com/apollographql/apollo-client/pull/4032/commits/78e2ad89f950da2829f49c7876f968adb2bc1302)

### Apollo Boost (0.1.17)

- Remove duplicate InMemoryCache export for Babel 6 compatibility.
  [Issue #3910](https://github.com/apollographql/apollo-client/issues/3910)
  [PR #3932](https://github.com/apollographql/apollo-client/pull/3932)

### Apollo Cache (1.1.18)

- No changes.

## Apollo Client (2.4.2)

### Apollo Client (2.4.2)

- Apollo Client no longer deep freezes query results.
  [@hwillson](https://github.com/hwillson) in [#3883](https://github.com/apollographql/apollo-client/pull/3883)
- A new `clearStore` method has been added, that will remove all data from
  the store. Unlike `resetStore`, it will not refetch active queries after
  removing store data.
  [@hwillson](https://github.com/hwillson) in [#3885](https://github.com/apollographql/apollo-client/pull/3885)

### Apollo Utilities (1.0.21)

- Replace the custom `cloneDeep` implementation with
  [`fclone`](https://www.npmjs.com/package/fclone), to avoid crashing when
  encountering circular references.  <br/>
  [@hwillson](https://github.com/hwillson) in [#3881](https://github.com/apollographql/apollo-client/pull/3881)

### Apollo Boost (0.1.16)

- No changes.

### Apollo Cache (1.1.17)

- No changes.

### Apollo Cache In-Memory (1.2.10)

- No changes.

### Apollo GraphQL Anywhere (4.1.19)

- No changes.


## 2.4.1 (August 26, 2018)

### Apollo Client (2.4.1)

- `mutate`'s `refetchQueries` option now allows queries to include a custom
  `context` option. This `context` will be used when refetching the query.
  For example:

  ```js
  context = {
    headers: {
      token: 'some auth token',
    },
  };
  client.mutate({
    mutation: UPDATE_CUSTOMER_MUTATION,
    variables: {
      userId: user.id,
      firstName,
      ...
    },
    refetchQueries: [{
      query: CUSTOMER_MESSAGES_QUERY,
      variables: { userId: user.id },
      context,
    }],
    context,
  });
  ```

  The `CUSTOMER_MESSAGES_QUERY` above will be refetched using `context`.
  Normally queries are refetched using the original context they were first
  started with, but this provides a way to override the context, if needed.  <br/>
  [@hwillson](https://github.com/hwillson) in [#3852](https://github.com/apollographql/apollo-client/pull/3852)

- Documentation updates.  <br/>
  [@hwillson](https://github.com/hwillson) in [#3841](https://github.com/apollographql/apollo-client/pull/3841)

### Apollo Boost (0.1.15)

- Various internal infrastructure changes related to building, bundling,
  testing, etc.
  [@hwillson](https://github.com/hwillson) in [#3817](https://github.com/apollographql/apollo-client/pull/3817)

### Apollo Cache (1.1.16)

- Various internal infrastructure changes related to building, bundling,
  testing, etc.
  [@hwillson](https://github.com/hwillson) in [#3817](https://github.com/apollographql/apollo-client/pull/3817)

### Apollo Cache In-Memory (1.2.9)

- Various internal infrastructure changes related to building, bundling,
  testing, etc.
  [@hwillson](https://github.com/hwillson) in [#3817](https://github.com/apollographql/apollo-client/pull/3817)

### Apollo Utilities (1.0.20)

- Various internal infrastructure changes related to building, bundling,
  testing, etc.
  [@hwillson](https://github.com/hwillson) in [#3817](https://github.com/apollographql/apollo-client/pull/3817)

### Apollo GraphQL Anywhere (4.1.18)

- Various internal infrastructure changes related to building, bundling,
  testing, etc.
  [@hwillson](https://github.com/hwillson) in [#3817](https://github.com/apollographql/apollo-client/pull/3817)


## 2.4.0 (August 17, 2018)

### Apollo Client (2.4.0)

- Add proper error handling for subscriptions. If you have defined an `error`
  handler on your subscription observer, it will now be called when an error
  comes back in a result, and the `next` handler will be skipped (similar to
  how we're handling errors with mutations). Previously, the error was
  just passed in the result to the `next` handler. If you don't have an
  `error` handler defined, the previous functionality is maintained, meaning
  the error is passed in the result, giving the next handler a chance to deal
  with it. This should help address backwards compatibility (and is the reason
  for the minor version bumo in this release).  <br/>
  [@clayne11](https://github.com/clayne11) in [#3800](https://github.com/apollographql/apollo-client/pull/3800)
- Allow an `optimistic` param to be passed into `ApolloClient.readQuery` and
  `ApolloClient.readFragment`, that when set to `true`, will allow
  optimistic results to be returned. Is `false` by default.  <br/>
  [@jay1337](https://github.com/jay1337) in [#2429](https://github.com/apollographql/apollo-client/pull/2429)
- Optimistic tests cleanup.  <br/>
  [@joshribakoff](https://github.com/joshribakoff) in [#3713](https://github.com/apollographql/apollo-client/pull/3713)
- Make sure each package has its own `.npmignore`, so they're taken into
  consideration when publishing via lerna.  <br/>
  [@hwillson](https://github.com/hwillson) in [#3828](https://github.com/apollographql/apollo-client/pull/3828)
- Documentation updates.  <br/>
  [@toolness](https://github.com/toolness) in [#3804](https://github.com/apollographql/apollo-client/pull/3804)  <br/>
  [@pungggi](https://github.com/pungggi) in [#3798](https://github.com/apollographql/apollo-client/pull/3798)  <br/>
  [@lorensr](https://github.com/lorensr) in [#3748](https://github.com/apollographql/apollo-client/pull/3748)  <br/>
  [@joshribakoff](https://github.com/joshribakoff) in [#3730](https://github.com/apollographql/apollo-client/pull/3730)  <br/>
  [@yalamber](https://github.com/yalamber) in [#3819](https://github.com/apollographql/apollo-client/pull/3819)  <br/>
  [@pschreibs85](https://github.com/pschreibs85) in [#3812](https://github.com/apollographql/apollo-client/pull/3812)  <br/>
  [@msreekm](https://github.com/msreekm) in [#3808](https://github.com/apollographql/apollo-client/pull/3808)  <br/>
  [@kamaltmo](https://github.com/kamaltmo) in [#3806](https://github.com/apollographql/apollo-client/pull/3806)  <br/>
  [@lorensr](https://github.com/lorensr) in [#3739](https://github.com/apollographql/apollo-client/pull/3739)  <br/>
  [@brainkim](https://github.com/brainkim) in [#3680](https://github.com/apollographql/apollo-client/pull/3680)

### Apollo Cache In-Memory (1.2.8)

- Fix typo in `console.warn` regarding fragment matching error message.  <br/>
  [@combizs](https://github.com/combizs) in [#3701](https://github.com/apollographql/apollo-client/pull/3701)

### Apollo Boost (0.1.14)

- No changes.

### Apollo Cache (1.1.15)

- No changes.

### Apollo Utilities (1.0.19)

- No changes.

### Apollo GraphQL Anywhere (4.1.17)

- No changes.


## 2.3.8 (August 9, 2018)

### Apollo Client (2.3.8)

- Adjusted the `graphql` peer dependency to cover explicit minor ranges.
  Since the ^ operator only covers any minor version if the major version
  is not 0 (since a major version of 0 is technically considered development by
  semver 2), the current ^0.11.0 || ^14.0.0 graphql range doesn't cover
  0.12.* or 0.13.*. This fixes the `apollo-client@X has incorrect peer
  dependency "graphql@^0.11.0 || ^14.0.0"` errors that people might have
  seen using `graphql` 0.12.x or 0.13.x.  <br/>
  [@hwillson](https://github.com/hwillson) in [#3746](https://github.com/apollographql/apollo-client/pull/3746)
- Document `setVariables` internal API status.  <br/>
  [@PowerKiKi](https://github.com/PowerKiKi) in [#3692](https://github.com/apollographql/apollo-client/pull/3692)
- Corrected `ApolloClient.queryManager` typing as it may be `undefined`.  <br/>
  [@danilobuerger](https://github.com/danilobuerger) in [#3661](https://github.com/apollographql/apollo-client/pull/3661)
- Make sure using a `no-cache` fetch policy with subscriptions prevents data
  from being cached.  <br/>
  [@hwillson](https://github.com/hwillson) in [#3773](https://github.com/apollographql/apollo-client/pull/3773)
- Fixed an issue that sometimes caused empty query results, when using the
  `no-cache` fetch policy.  <br/>
  [@hwillson](https://github.com/hwillson) in [#3777](https://github.com/apollographql/apollo-client/pull/3777)
- Documentation updates.  <br/>
  [@hwillson](https://github.com/hwillson) in [#3750](https://github.com/apollographql/apollo-client/pull/3750)  <br/>
  [@hwillson](https://github.com/hwillson) in [#3754](https://github.com/apollographql/apollo-client/pull/3754)  <br/>
  [@TheMightyPenguin](https://github.com/TheMightyPenguin) in [#3725](https://github.com/apollographql/apollo-client/pull/3725)  <br/>
  [@bennypowers](https://github.com/bennypowers) in [#3668](https://github.com/apollographql/apollo-client/pull/3668)  <br/>
  [@hwillson](https://github.com/hwillson) in [#3762](https://github.com/apollographql/apollo-client/pull/3762)  <br/>
  [@chentsulin](https://github.com/chentsulin) in [#3688](https://github.com/apollographql/apollo-client/pull/3688)  <br/>
  [@chentsulin](https://github.com/chentsulin) in [#3687](https://github.com/apollographql/apollo-client/pull/3687)  <br/>
  [@ardouglass](https://github.com/ardouglass) in [#3645](https://github.com/apollographql/apollo-client/pull/3645)  <br/>
  [@hwillson](https://github.com/hwillson) in [#3764](https://github.com/apollographql/apollo-client/pull/3764)  <br/>
  [@hwillson](https://github.com/hwillson) in [#3767](https://github.com/apollographql/apollo-client/pull/3767)  <br/>
  [@hwillson](https://github.com/hwillson) in [#3774](https://github.com/apollographql/apollo-client/pull/3774)  <br/>
  [@hwillson](https://github.com/hwillson) in [#3779](https://github.com/apollographql/apollo-client/pull/3779)

### Apollo Boost (0.1.13)

- No changes.

### Apollo Cache In-Memory (1.2.7)

- No changes.

### Apollo Cache (1.1.14)

- No changes.

### Apollo Utilities (1.0.18)

- No changes.

### Apollo GraphQL Anywhere (4.1.16)

- No changes.


## 2.3.7 (July 24, 2018)

### Apollo Client (2.3.7)

- Release 2.3.6 broke Typescript compilation. `QueryManager`'s
  `getQueryWithPreviousResult` method included an invalid `variables` return
  type in the auto-generated `core/QueryManager.d.ts` declaration file. The
  type definition had a locally referenced path, that appears to have been
  caused by the typescript compiler getting confused at compile/publish time.
  `getQueryWithPreviousResult` return types are now excplicity identified,
  which helps Typescript avoid the local type reference. For more details,
  see https://github.com/apollographql/apollo-client/issues/3729.  <br/>
  [@hwillson](https://github.com/hwillson) in [#3731](https://github.com/apollographql/apollo-client/pull/3731)

### Apollo Boost (0.1.12)

- No changes.


## 2.3.6 (July 24, 2018)

### Apollo Client (2.3.6)

- Documentation updates. <br/>
  [@ananth99](https://github.com/ananth99) in [#3599](https://github.com/apollographql/apollo-client/pull/3599) <br/>
  [@hwillson](https://github.com/hwillson) in [#3635](https://github.com/apollographql/apollo-client/pull/3635) <br/>
  [@JakeDawkins](https://github.com/JakeDawkins) in [#3642](https://github.com/apollographql/apollo-client/pull/3642) <br/>
  [@hwillson](https://github.com/hwillson) in [#3644](https://github.com/apollographql/apollo-client/pull/3644) <br/>
  [@gbau](https://github.com/gbau) in [#3644](https://github.com/apollographql/apollo-client/pull/3600) <br/>
  [@chentsulin](https://github.com/chentsulin) in [#3608](https://github.com/apollographql/apollo-client/pull/3608) <br/>
  [@MikaelCarpenter](https://github.com/MikaelCarpenter) in [#3609](https://github.com/apollographql/apollo-client/pull/3609) <br/>
  [@Gamezpedia](https://github.com/Gamezpedia) in [#3612](https://github.com/apollographql/apollo-client/pull/3612) <br/>
  [@jinxac](https://github.com/jinxac) in [#3647](https://github.com/apollographql/apollo-client/pull/3647) <br/>
  [@abernix](https://github.com/abernix) in [#3705](https://github.com/apollographql/apollo-client/pull/3705) <br/>
  [@dandv](https://github.com/dandv) in [#3703](https://github.com/apollographql/apollo-client/pull/3703) <br/>
  [@hwillson](https://github.com/hwillson) in [#3580](https://github.com/apollographql/apollo-client/pull/3580) <br/>
- Updated `graphql` `peerDependencies` to handle 14.x versions. <br/>
  [@ivank](https://github.com/ivank) in [#3598](https://github.com/apollographql/apollo-client/pull/3598)
- Add optional generic type params for variables on low level methods. <br/>
  [@mvestergaard](https://github.com/mvestergaard) in [#3588](https://github.com/apollographql/apollo-client/pull/3588)
- Add a new `awaitRefetchQueries` config option to the Apollo Client
  `mutate` function, that when set to `true` will wait for all
  `refetchQueries` to be fully refetched, before resolving the mutation
  call. `awaitRefetchQueries` is `false` by default. <br/>
  [@jzimmek](https://github.com/jzimmek) in [#3169](https://github.com/apollographql/apollo-client/pull/3169)

### Apollo Boost (0.1.11)

- Allow `fetch` to be given as a configuration option to `ApolloBoost`. <br/>
  [@mbaranovski](https://github.com/mbaranovski) in [#3590](https://github.com/apollographql/apollo-client/pull/3590)
- The `apollo-boost` `ApolloClient` constructor now warns about unsupported
  options. <br/>
  [@quentin-](https://github.com/quentin-) in [#3551](https://github.com/apollographql/apollo-client/pull/3551)

### Apollo Cache (1.1.13)

- No changes.

### Apollo Cache In-Memory (1.2.6)

- Add `__typename` and `id` properties to `dataIdFromObject` parameter
  (typescript) <br/>
  [@jfurler](https://github.com/jfurler) in [#3641](https://github.com/apollographql/apollo-client/pull/3641)
- Fixed an issue caused by `dataIdFromObject` considering returned 0 values to
  be falsy, instead of being a valid ID, which lead to the store not being
  updated properly in some cases. <br/>
  [@hwillson](https://github.com/hwillson) in [#3711](https://github.com/apollographql/apollo-client/pull/3711)

### Apollo Utilities (1.0.17)

- No changes.

### Apollo GraphQL Anywhere (4.1.15)

- Add support for arrays to `graphql-anywhere`'s filter utility. <br/>
  [@jsweet314](https://github.com/jsweet314) in [#3591](https://github.com/apollographql/apollo-client/pull/3591)
- Fix `Cannot convert object to primitive value` error that was showing up
  when attempting to report a missing property on an object. <br/>
  [@benjie](https://github.com/benjie) in [#3618](https://github.com/apollographql/apollo-client/pull/3618)


## 2.3.5 (June 19, 2018)

### Apollo Client (2.3.5)

- Internal code formatting updates.
  - [@chentsulin](https://github.com/chentsulin) in [#3574](https://github.com/apollographql/apollo-client/pull/3574)
- Documentation updates.
  - [@andtos90](https://github.com/andtos90) in [#3596](https://github.com/apollographql/apollo-client/pull/3596)
  - [@serranoarevalo](https://github.com/serranoarevalo) in [#3554](https://github.com/apollographql/apollo-client/pull/3554)
  - [@cooperka](https://github.com/cooperka) in [#3594](https://github.com/apollographql/apollo-client/pull/3594)
  - [@pravdomil](https://github.com/pravdomil) in [#3587](https://github.com/apollographql/apollo-client/pull/3587)
  - [@excitement-engineer](https://github.com/excitement-engineer) in [#3309](https://github.com/apollographql/apollo-client/pull/3309)

### Apollo Boost (0.1.10)

- No changes.

### Apollo Cache (1.1.12)

- No changes.

### Apollo Cache In-Memory (1.2.5)

- No changes.

### Apollo Utilities (1.0.16)

- Removed unnecessary whitespace from error message.
  - [@mbaranovski](https://github.com/mbaranovski) in [#3593](https://github.com/apollographql/apollo-client/pull/3593)

### Apollo GraphQL Anywhere (4.1.14)

- No changes.


## 2.3.4 (June 13, 2018)

### Apollo Client (2.3.4)

- Export the `QueryOptions` interface, to make sure it can be used by other
  projects (like `apollo-angular`).
- Fixed an issue caused by typescript changes to the constructor
  `defaultOptions` param, that prevented `query` defaults from passing type
  checks.
  ([@hwillson](https://github.com/hwillson) in [#3585](https://github.com/apollographql/apollo-client/pull/3585))

### Apollo Boost (0.1.9)

- No changes

### Apollo Cache (1.1.11)

- No changes

### Apollo Cache In-Memory (1.2.4)

- No changes

### Apollo Utilities (1.0.15)

- No changes

### Apollo GraphQL Anywhere (4.1.13)

- No changes


## 2.3.3 (June 13, 2018)

### Apollo Client (2.3.3)

- Typescript improvements. Made observable query parameterized on data and
  variables: `ObservableQuery<TData, TVariables>`
  ([@excitement-engineer](https://github.com/excitement-engineer) in [#3140](https://github.com/apollographql/apollo-client/pull/3140))
- Added optional generics to cache manipulation methods (typescript).
  ([@mvestergaard](https://github.com/mvestergaard) in [#3541](https://github.com/apollographql/apollo-client/pull/3541))
- Typescript improvements. Created a new `QueryOptions` interface that
  is now used by `ApolloClient.query` options, instead of the previous
  `WatchQueryOptions` interface. This helps reduce confusion (especially
  in the docs) that made it look like `ApolloClient.query` accepted
  `ApolloClient.watchQuery` only options, like `pollingInterval`.
  ([@hwillson](https://github.com/hwillson) in [#3569](https://github.com/apollographql/apollo-client/pull/3569))

### Apollo Boost (0.1.8)

- Allow `cache` to be given as a configuration option to `ApolloBoost`.
  ([@dandean](https://github.com/dandean) in [#3561](https://github.com/apollographql/apollo-client/pull/3561))
- Allow `headers` and `credentials` to be passed in as configuration
  parameters to the `apollo-boost` `ApolloClient` constructor.
  ([@rzane](https://github.com/rzane) in [#3098](https://github.com/apollographql/apollo-client/pull/3098))

### Apollo Cache (1.1.10)

- Added optional generics to cache manipulation methods (typescript).
  ([@mvestergaard](https://github.com/mvestergaard) in [#3541](https://github.com/apollographql/apollo-client/pull/3541))

### Apollo Cache In-Memory (1.2.3)

- Added optional generics to cache manipulation methods (typescript).
  ([@mvestergaard](https://github.com/mvestergaard) in [#3541](https://github.com/apollographql/apollo-client/pull/3541))
- Restore non-enumerability of `resultFields[ID_KEY]`.
  ([@benjamn](https://github.com/benjamn) in [#3544](https://github.com/apollographql/apollo-client/pull/3544))
- Cache query documents transformed by InMemoryCache.
  ([@benjamn](https://github.com/benjamn) in [#3553](https://github.com/apollographql/apollo-client/pull/3553))

### Apollo Utilities (1.0.14)

- Store key names generated by `getStoreKeyName` now leverage a more
  deterministic approach to handling JSON based strings. This prevents store
  key names from differing when using `args` like
  `{ prop1: 'value1', prop2: 'value2' }` and
  `{ prop2: 'value2', prop1: 'value1' }`.
  ([@gdi2290](https://github.com/gdi2290) in [#2869](https://github.com/apollographql/apollo-client/pull/2869))
- Avoid needless `hasOwnProperty` check in `deepFreeze`.
  ([@benjamn](https://github.com/benjamn) in [#3545](https://github.com/apollographql/apollo-client/pull/3545))

### Apollo GraphQL Anywhere (4.1.12)

- No new changes.


## 2.3.2 (May 29, 2018)

### Apollo Client (2.3.2)

- Fix SSR and `cache-and-network` fetch policy
  ([@dastoori](https://github.com/dastoori) in [#3372](https://github.com/apollographql/apollo-client/pull/3372))
- Fixed an issue where the `updateQuery` method passed to
  `ObservableQuery.fetchMore` was receiving the original query variables,
  instead of the new variables that it used to fetch more data.
  ([@abhiaiyer91](https://github.com/abhiaiyer91) in [#3500](https://github.com/apollographql/apollo-client/pull/3500))
- Fixed an issue involving `Object.setPrototypeOf()` not working on JSC
  (Android), by instead setting the `prototype` of `this` manually.
  ([@seklyza](https://github.com/seklyza) in [#3306](https://github.com/apollographql/apollo-client/pull/3306))
- Added safeguards to make sure `QueryStore.initQuery` and
  `QueryStore.markQueryResult` don't try to set the network status of a
  `fetchMoreForQueryId` query, if it does not exist in the store. This was
  happening when a query component was unmounted while a `fetchMore` was still
  in flight.
  ([@conrad-vanl](https://github.com/conrad-vanl) in [#3367](https://github.com/apollographql/apollo-client/pull/3367), [@doomsower](https://github.com/doomsower) in [#3469](https://github.com/apollographql/apollo-client/pull/3469))

### Apollo Boost (0.1.7)

- Various internal code cleanup, tooling and dependency changes.

### Apollo Cache (1.1.9)

- Various internal code cleanup, tooling and dependency changes.

### Apollo Cache In-Memory (1.2.2)

- Fixed an issue that caused fragment only queries to sometimes fail.
  ([@abhiaiyer91](https://github.com/abhiaiyer91) in [#3507](https://github.com/apollographql/apollo-client/pull/3507))
- Fixed cache invalidation for inlined mixed types in union fields within
  arrays.
  ([@dferber90](https://github.com/dferber90) in [#3422](https://github.com/apollographql/apollo-client/pull/3422))

### Apollo Utilities (1.0.13)

- Make `maybeDeepFreeze` a little more defensive, by always using
  `Object.prototype.hasOwnProperty` (to avoid cases where the object being
  frozen doesn't have its own `hasOwnProperty`).
  ([@jorisroling](https://github.com/jorisroling) in [#3418](https://github.com/apollographql/apollo-client/pull/3418))
- Remove certain small internal caches to prevent memory leaks when using SSR.
  ([@brunorzn](https://github.com/brunorzn) in [#3444](https://github.com/apollographql/apollo-client/pull/3444))

### Apollo GraphQL Anywhere (4.1.11)

- Source files are now excluded when publishing to npm.
  ([@hwillson](https://github.com/hwillson) in [#3454](https://github.com/apollographql/apollo-client/pull/3454))<|MERGE_RESOLUTION|>--- conflicted
+++ resolved
@@ -2,16 +2,12 @@
 
 ## Apollo Client 3.0.0 (TBD)
 
-<<<<<<< HEAD
-- Removed `apollo-boost` since Apollo Client 3.0 provides a boost like getting started experience out of the box.  <br/>
-  [@hwillson](https://github.com/hwillson) in [#TODO](https://github.com/apollographql/apollo-client/pull/TODO)
-
-=======
 - Fully removed `prettier`. The Apollo Client team has decided to no longer automatically enforce code formatting across the codebase. In most cases existing code styles should be followed as much as possible, but this is not a hard and fast rule.  <br/>
   [@hwillson](https://github.com/hwillson) in [#5227](https://github.com/apollographql/apollo-client/pull/5227)
 - Removed `graphql-anywhere` since it's no longer used by Apollo Client.  <br/>
   [@hwillson](https://github.com/hwillson) in [#5159](https://github.com/apollographql/apollo-client/pull/5159)
->>>>>>> 0e9f733f
+- Removed `apollo-boost` since Apollo Client 3.0 provides a boost like getting started experience out of the box.  <br/>
+  [@hwillson](https://github.com/hwillson) in [#5217](https://github.com/apollographql/apollo-client/pull/5217)
 
 ## Apollo Client (vNext)
 
